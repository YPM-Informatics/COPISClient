#!/usr/bin/env python3
"""Canvas3D class and associated classes."""

import math
import random
import numpy as np
import platform as pf

from threading import Lock

import wx
from wx import glcanvas
from OpenGL.GL import *
from OpenGL.GLU import *

from gl.glhelper import arcball, axis_to_quat, quat_to_matrix4, mul_quat, draw_circle, draw_helix
from gl.path3d import Path3D
from gl.camera3d import Camera3D
from gl.bed3d import Bed3D
from gl.proxy3d import Proxy3D


class _Size():
    def __init__(self, width, height, scale_factor):
        self.__width = width
        self.__height = height
        self.__scale_factor = scale_factor

    @property
    def width(self):
        return self.__width

    @width.setter
    def width(self, width):
        self.__width = width

    @property
    def height(self):
        return self.__height

    @height.setter
    def height(self, height):
        self.__height = height

    @property
    def scale_factor(self):
        return self.__scale_factor

    @scale_factor.setter
    def scale_factor(self, scale_factor):
        self.__scale_factor = scale_factor


class Canvas3D(glcanvas.GLCanvas):
    """Canvas3D class."""
    # True: use arcball controls, False: use orbit controls
    orbit_controls = True
    color_background = (0.941, 0.941, 0.941, 1)
    zoom_min = 0.1
    zoom_max = 7.0

<<<<<<< HEAD
    def __init__(self, parent, build_dimensions=None, axes=True, every=100, subdivisions=10):
        # TODO: add more init attributes such as pos and size
=======
    def __init__(self, parent, build_dimensions=None, axes=True, bounding_box=True, every=100, subdivisions=10):
>>>>>>> f11a8dd7
        display_attrs = glcanvas.GLAttributes()
        display_attrs.MinRGBA(8, 8, 8, 8).DoubleBuffer().Depth(24).EndList()
        super().__init__(parent, display_attrs, -1)
        self.parent = parent

        self._gl_initialized = False
        self._dirty = False # dirty flag to track when we need to re-render the canvas
        self._scale_factor = None
        self._mouse_pos = None
        self._width = None
        self._height = None
        if build_dimensions:
            self._build_dimensions = build_dimensions
        else:
            self._build_dimensions = [400, 400, 400, 200, 200, 200]
        self._dist = 0.5 * (self._build_dimensions[1] + max(self._build_dimensions[0], self._build_dimensions[2]))
        self._bed3d = Bed3D(self._build_dimensions, axes, bounding_box, every, subdivisions)
        self._proxy3d = Proxy3D('Sphere', [100], [140, 100, 163])
        self._path3d = Path3D()

        self._camera3d_list = []
        self._camera_scale = 100
        self._path3d_list = []
        self._quadric = None
        self._zoom = 1
        self._rot_quat = [0.0, 0.0, 0.0, 1.0]
        self._rot_lock = Lock()
        self._angle_z = 0
        self._angle_x = 0

        # initialize opengl context
        self._context = glcanvas.GLContext(self)

        # bind events
        self.Bind(wx.EVT_SIZE, self.on_size)
        self.Bind(wx.EVT_IDLE, self.on_idle)
        self.Bind(wx.EVT_KEY_DOWN, self.on_key)
        self.Bind(wx.EVT_KEY_UP, self.on_key)
        self.Bind(wx.EVT_MOUSEWHEEL, self.on_mouse_wheel)
        self.Bind(wx.EVT_MOUSE_EVENTS, self.on_mouse)
        self.Bind(wx.EVT_LEFT_DCLICK, self.on_left_dclick)
        self.Bind(wx.EVT_ERASE_BACKGROUND, self.on_erase_background)
        self.Bind(wx.EVT_PAINT, self.on_paint)
        self.Bind(wx.EVT_SET_FOCUS, self.on_set_focus)

    def init_opengl(self):
        """Initialize OpenGL."""
        if self._gl_initialized:
            return True

        if self._context is None:
            return False

        self._quadric = gluNewQuadric()

        glClearColor(*self.color_background)
        glClearDepth(1.0)

        glDepthFunc(GL_LESS)

        glEnable(GL_DEPTH_TEST)
        glEnable(GL_CULL_FACE)
        glEnable(GL_BLEND)
        glBlendFunc(GL_SRC_ALPHA, GL_ONE_MINUS_SRC_ALPHA)

        # set antialiasing
        glEnable(GL_LINE_SMOOTH)

        glColorMaterial(GL_FRONT_AND_BACK, GL_AMBIENT_AND_DIFFUSE)
        glEnable(GL_COLOR_MATERIAL)
        glEnable(GL_MULTISAMPLE)

        if not self._bed3d.init():
            return

        self._gl_initialized = True
        return True

    def render(self):
        """Render frame."""
        # ensure that canvas is current and initialized
        if not self._is_shown_on_screen() or not self._set_current():
            return

        # ensure that opengl is initialized
        if not self.init_opengl():
            return

        canvas_size = self.get_canvas_size()
        glViewport(0, 0, canvas_size.width, canvas_size.height)
        self._width = max(10, canvas_size.width)
        self._height = max(10, canvas_size.height)

        self.apply_view_matrix()
        self.apply_projection()

        glClear(GL_COLOR_BUFFER_BIT | GL_DEPTH_BUFFER_BIT)
        self._render_background()

        self._render_platform()
        self._render_proxy()
        self._render_objects()
        self._render_cameras()
        self._render_paths()

        self.SwapBuffers()

    # ---------------------
    # Canvas event handlers
    # ---------------------

    def on_size(self, event):
        """Handle EVT_SIZE."""
        self._dirty = True

    def on_idle(self, event):
        """Handle EVT_IDLE."""
        if not self._gl_initialized or self.IsFrozen():
            return

        self._dirty = self._dirty or any((i.dirty for i in self._camera3d_list))

        self._refresh_if_shown_on_screen()
        self._dirty = False
        for camera in self._camera3d_list:
            camera.dirty = False

    def on_key(self, event):
        """Handle EVT_KEY_DOWN and EVT_KEY_UP."""
        pass

    def on_mouse_wheel(self, event):
        """Handle mouse wheel event and adjust zoom."""
        if not self._gl_initialized or event.MiddleIsDown():
            return

        scale = self.get_scale_factor()
        event.SetX(int(event.GetX() * scale))
        event.SetY(int(event.GetY() * scale))

        self._update_camera_zoom(event.GetWheelRotation() / event.GetWheelDelta())

    def on_mouse(self, event):
        """Handle mouse events.
            LMB drag:   move viewport
            RMB drag:   unused
            LMB/RMB up: reset position
        """
        if not self._gl_initialized or not self._set_current():
            return

        scale = self.get_scale_factor()
        event.SetX(int(event.GetX() * scale))
        event.SetY(int(event.GetY() * scale))

        if event.Dragging():
            if event.LeftIsDown():
                self.rotate_camera(event, orbit=self.orbit_controls)
            elif event.RightIsDown() or event.MiddleIsDown():
                self.translate_camera(event)
        elif event.LeftUp() or event.MiddleUp() or event.RightUp() or event.Leaving():
            if self._mouse_pos is not None:
                self._mouse_pos = None
        elif event.Moving():
            pass
        else:
            event.Skip()
        self._dirty = True

    def on_left_dclick(self, event):
        """Handle EVT_LEFT_DCLICK."""
        # Detect click location
        scale = self.get_scale_factor()
        event.SetX(int(event.GetX() * scale))
        event.SetY(int(event.GetY() * scale))
        glFlush()

        # Read pixel color
        pixel = glReadPixels(event.GetX(), self._height - event.GetY(), 1, 1, GL_RGB, GL_UNSIGNED_BYTE)
        camid = 125 - pixel[0]

        # If user double clicks something other than camera
        if camid > len(self._camera3d_list) or camid < 0:
            return 0

        wx.GetApp().mainframe.set_selected_camera(camid)

    def on_erase_background(self, event):
        """Handle the erase background event."""
        pass  # Do nothing, to avoid flashing on MSW.

    def on_paint(self, event):
        """Handle EVT_PAINT."""
        if self._gl_initialized:
            self._dirty = True
        else:
            self.render()

    def on_set_focus(self, event):
        """Handle EVT_SET_FOCUS."""
        self._refresh_if_shown_on_screen()

    def get_canvas_size(self):
        """Get canvas size based on scaling factor."""
        w, h = self.GetSize()
        factor = self.get_scale_factor()
        w = int(w * factor)
        h = int(h * factor)
        return _Size(w, h, factor)

    # ---------------------
    # Canvas util functions
    # ---------------------

    def destroy(self):
        """Clean up the OpenGL context."""
        self._context.destroy()
        glcanvas.GLCanvas.Destroy()

    def set_dirty(self):
        """Set dirty flag true."""
        self._dirty = True

    def _is_shown_on_screen(self):
        return self.IsShownOnScreen()

    def _set_current(self):
        return False if self._context is None else self.SetCurrent(self._context)

    def _update_camera_zoom(self, delta_zoom):
        zoom = self._zoom / (1.0 - max(min(delta_zoom, 4.0), -4.0) * 0.1)
        self._zoom = max(min(zoom, self.zoom_max), self.zoom_min)
        self._dirty = True
        self._update_parent_zoom_slider()

    def _refresh_if_shown_on_screen(self):
        if self._is_shown_on_screen():
            self._set_current()
            self.render()

    def _render_background(self):
        glClearColor(*self.color_background)

    def _render_platform(self):
        if self._bed3d is None:
            return

        self._bed3d.render()
    
    def _render_proxy(self):
        if self._proxy3d is None:
            return

        self._proxy3d.render()

    def _render_objects(self):
        return

    def _render_cameras(self):
        if not self._camera3d_list:
            return
        for cam in self._camera3d_list:
            cam.render(self._camera_scale)

    def _render_paths(self):
        if not self._path3d_list:
            return

<<<<<<< HEAD
    def _update_parent_zoom_slider(self):
        self.parent.set_zoom_slider(self._zoom)
=======
    # ----------------
    # Bed3D functions
    # ----------------
    @property
    def build_dimensions(self):
        return self._bed3d.build_dimensions

    @build_dimensions.setter
    def build_dimensions(self, value):
        self._bed3d.build_dimensions = value
        self._build_dimensions = value

    # ----------------
    # Proxy3D functions
    # ----------------
    @property
    def proxy_style(self):
        return self._proxy3d.style

    @proxy_style.setter
    def proxy_style(self, value):
        self._proxy3d.style = value
    
    @property
    def proxy_dims(self):
        return self._proxy3d.dimensions
    
    @proxy_dims.setter
    def proxy_dims(self, value):
        self._proxy3d.dimensions = value

    @property
    def proxy_color(self):
        return self._proxy3d.color

    @proxy_color.setter
    def proxy_color(self, value):
        self._proxy3d.color = value

    # ------------------
    # Camera3D functions
    # ------------------

    # TODO: move camera logic (and all methods that aren't graphics based)
    # out of Canvas3D

    def on_clear_cameras(self):
        """Clear Camera3D list."""
        self._camera3d_list = []
        self._dirty = True
>>>>>>> f11a8dd7

    @property
    def zoom(self):
        return self._zoom

    @zoom.setter
    def zoom(self, value):
        self._zoom = value
        self._dirty = True

<<<<<<< HEAD
    @property
    def bed3d(self):
        return self._bed3d
=======
        return str(cam_3d.camid)

    def get_camera_by_id(self, camid):
        """Return Camera3D by id."""
        if self._camera3d_list:
            for cam in self._camera3d_list:
                if cam.camid == camid:
                    return cam
        return None

    def _generate_camera_id(self):
        if self._camera3d_list:
            self._camera3d_list.sort(key=lambda x: x.camid)
            return self._camera3d_list[-1].camid + 1
        return 0

    def get_selected_camera(self):
        if self._selected_cam:
            return self._selected_cam
        return None

    def set_selected_camera(self, id):
        # reset previously selected camera
        last_selected = self.get_selected_camera()
        if last_selected:
            last_selected.is_selected = False

        # update new selected camera
        self._selected_cam = self.get_camera_by_id(id)
        self._selected_cam.is_selected = True

        # refresh canvas
        self.set_dirty

    @property
    def camera_scale(self):
        return self._camera_scale

    @camera_scale.setter
    def camera_scale(self, value):
        self._camera_scale = value
        
        self.set_dirty

    # ----------------
    # Path3D functions
    # ----------------

>>>>>>> f11a8dd7

    # -----------------------
    # Canvas camera functions
    # -----------------------

    def apply_view_matrix(self):
        """Apply modelview matrix according to rotation quat."""
        glMatrixMode(GL_MODELVIEW)
        glLoadIdentity()
        gluLookAt(
            0.0, 0.0, self._dist * 1.5, # eyeX, eyeY, eyeZ
            0.0, 0.0, 0.0,              # centerX, centerY, centerZ
            0.0, 1.0, 0.0)              # upX, upY, upZ
        glMultMatrixd(quat_to_matrix4(self._rot_quat))

    def apply_projection(self):
        """Set camera projection. Also updates zoom."""
        # TODO: add toggle between perspective and orthographic view modes
        glMatrixMode(GL_PROJECTION)
        glLoadIdentity()
        gluPerspective(
            np.arctan(np.tan(np.deg2rad(45.0)) / self._zoom) * 180 / math.pi,
            float(self._width) / self._height,
            0.1,
            2000.0)
        glMatrixMode(GL_MODELVIEW)

    def get_modelview_matrix(self):
        """Return GL_MODELVIEW_MATRIX."""
        mat = (GLdouble * 16)()
        glGetDoublev(GL_MODELVIEW_MATRIX, mat)
        return mat

    def get_projection_matrix(self):
        """Return GL_PROJECTION_MATRIX."""
        mat = (GLdouble * 16)()
        glGetDoublev(GL_PROJECTION_MATRIX, mat)
        return mat

    def get_viewport(self):
        """Return GL_VIEWPORT."""
        vec = (GLint * 4)()
        glGetIntegerv(GL_VIEWPORT, vec)
        return vec

    def rotate_camera(self, event, orbit=True):
        """Update _rot_quat based on mouse position.
            orbit = True:   Use orbit method to rotate.
            orbit = False:  Use arcball method to rotate.
        """
        if self._mouse_pos is None:
            self._mouse_pos = event.GetPosition()
            return
        last = self._mouse_pos
        cur = event.GetPosition()

        p1x = last.x * 2.0 / self._width - 1.0
        p1y = 1 - last.y * 2.0 / self._height
        p2x = cur.x * 2.0 / self._width - 1.0
        p2y = 1 - cur.y * 2.0 / self._height

        if p1x == p2x and p1y == p2y:
            self._rot_quat = [0.0, 0.0, 0.0, 1.0]

        with self._rot_lock:
            if orbit:
                delta_x = p2y - p1y
                self._angle_x += delta_x
                rot_x = axis_to_quat([1.0, 0.0, 0.0], self._angle_x)

                delta_z = p2x - p1x
                self._angle_z -= delta_z
                rot_z = axis_to_quat([0.0, 1.0, 0.0], self._angle_z)

                self._rot_quat = mul_quat(rot_z, rot_x)
            else:
                quat = arcball(p1x, p1y, p2x, p2y, self._dist / 250.0)
                self._rot_quat = mul_quat(self._rot_quat, quat)
        self._mouse_pos = cur

    def translate_camera(self, event):
        if self._mouse_pos is None:
            self._mouse_pos = event.GetPosition()
            return
        last = self._mouse_pos
        cur = event.GetPosition()
        # Do stuff
        self._mouse_pos = cur

    # -------------------
    # Misc util functions
    # -------------------

    def get_scale_factor(self):
        if self._scale_factor is None:
            if pf.system() == 'Darwin': # MacOS
                self._scale_factor = 2.0
            else:
                self._scale_factor = 1.0
        return self._scale_factor<|MERGE_RESOLUTION|>--- conflicted
+++ resolved
@@ -59,12 +59,8 @@
     zoom_min = 0.1
     zoom_max = 7.0
 
-<<<<<<< HEAD
-    def __init__(self, parent, build_dimensions=None, axes=True, every=100, subdivisions=10):
+    def __init__(self, parent, build_dimensions=None, axes=True, bounding_box=True, every=100, subdivisions=10):
         # TODO: add more init attributes such as pos and size
-=======
-    def __init__(self, parent, build_dimensions=None, axes=True, bounding_box=True, every=100, subdivisions=10):
->>>>>>> f11a8dd7
         display_attrs = glcanvas.GLAttributes()
         display_attrs.MinRGBA(8, 8, 8, 8).DoubleBuffer().Depth(24).EndList()
         super().__init__(parent, display_attrs, -1)
@@ -81,13 +77,14 @@
         else:
             self._build_dimensions = [400, 400, 400, 200, 200, 200]
         self._dist = 0.5 * (self._build_dimensions[1] + max(self._build_dimensions[0], self._build_dimensions[2]))
+
         self._bed3d = Bed3D(self._build_dimensions, axes, bounding_box, every, subdivisions)
-        self._proxy3d = Proxy3D('Sphere', [100], [140, 100, 163])
+        self._proxy3d = Proxy3D('Sphere', [0.1], (0, 53, 107))
         self._path3d = Path3D()
-
         self._camera3d_list = []
-        self._camera_scale = 100
         self._path3d_list = []
+        self._camera3d_scale = 100
+
         self._quadric = None
         self._zoom = 1
         self._rot_quat = [0.0, 0.0, 0.0, 1.0]
@@ -163,9 +160,6 @@
 
         glClear(GL_COLOR_BUFFER_BIT | GL_DEPTH_BUFFER_BIT)
         self._render_background()
-
-        self._render_platform()
-        self._render_proxy()
         self._render_objects()
         self._render_cameras()
         self._render_paths()
@@ -188,9 +182,10 @@
         self._dirty = self._dirty or any((i.dirty for i in self._camera3d_list))
 
         self._refresh_if_shown_on_screen()
-        self._dirty = False
+
         for camera in self._camera3d_list:
             camera.dirty = False
+        self._dirty = False
 
     def on_key(self, event):
         """Handle EVT_KEY_DOWN and EVT_KEY_UP."""
@@ -284,9 +279,13 @@
         self._context.destroy()
         glcanvas.GLCanvas.Destroy()
 
-    def set_dirty(self):
-        """Set dirty flag true."""
-        self._dirty = True
+    @property
+    def dirty(self):
+        return self._dirty
+
+    @dirty.setter
+    def dirty(self, value):
+        self._dirty = value
 
     def _is_shown_on_screen(self):
         return self.IsShownOnScreen()
@@ -308,86 +307,37 @@
     def _render_background(self):
         glClearColor(*self.color_background)
 
-    def _render_platform(self):
-        if self._bed3d is None:
-            return
-
-        self._bed3d.render()
-    
-    def _render_proxy(self):
-        if self._proxy3d is None:
-            return
-
-        self._proxy3d.render()
-
     def _render_objects(self):
-        return
+        if self._bed3d is not None:
+            self._bed3d.render()
+
+        if self._proxy3d is not None:
+            self._proxy3d.render()
 
     def _render_cameras(self):
         if not self._camera3d_list:
             return
         for cam in self._camera3d_list:
-            cam.render(self._camera_scale)
+            cam.render()
 
     def _render_paths(self):
         if not self._path3d_list:
             return
 
-<<<<<<< HEAD
+    # ------------------
+    # Accessor functions
+    # ------------------
+
     def _update_parent_zoom_slider(self):
         self.parent.set_zoom_slider(self._zoom)
-=======
-    # ----------------
-    # Bed3D functions
-    # ----------------
-    @property
-    def build_dimensions(self):
-        return self._bed3d.build_dimensions
-
-    @build_dimensions.setter
-    def build_dimensions(self, value):
-        self._bed3d.build_dimensions = value
-        self._build_dimensions = value
-
-    # ----------------
-    # Proxy3D functions
-    # ----------------
-    @property
-    def proxy_style(self):
-        return self._proxy3d.style
-
-    @proxy_style.setter
-    def proxy_style(self, value):
-        self._proxy3d.style = value
-    
-    @property
-    def proxy_dims(self):
-        return self._proxy3d.dimensions
-    
-    @proxy_dims.setter
-    def proxy_dims(self, value):
-        self._proxy3d.dimensions = value
-
-    @property
-    def proxy_color(self):
-        return self._proxy3d.color
-
-    @proxy_color.setter
-    def proxy_color(self, value):
-        self._proxy3d.color = value
-
-    # ------------------
-    # Camera3D functions
-    # ------------------
-
-    # TODO: move camera logic (and all methods that aren't graphics based)
-    # out of Canvas3D
-
-    def on_clear_cameras(self):
-        """Clear Camera3D list."""
-        self._camera3d_list = []
-        self._dirty = True
->>>>>>> f11a8dd7
+
+    @property
+    def bed3d(self):
+        return self._bed3d
+
+    @property
+    def proxy3d(self):
+        return self._proxy3d
 
     @property
     def zoom(self):
@@ -398,60 +348,34 @@
         self._zoom = value
         self._dirty = True
 
-<<<<<<< HEAD
-    @property
-    def bed3d(self):
-        return self._bed3d
-=======
-        return str(cam_3d.camid)
-
-    def get_camera_by_id(self, camid):
-        """Return Camera3D by id."""
-        if self._camera3d_list:
-            for cam in self._camera3d_list:
-                if cam.camid == camid:
-                    return cam
-        return None
-
-    def _generate_camera_id(self):
-        if self._camera3d_list:
-            self._camera3d_list.sort(key=lambda x: x.camid)
-            return self._camera3d_list[-1].camid + 1
-        return 0
-
-    def get_selected_camera(self):
-        if self._selected_cam:
-            return self._selected_cam
-        return None
-
-    def set_selected_camera(self, id):
-        # reset previously selected camera
-        last_selected = self.get_selected_camera()
-        if last_selected:
-            last_selected.is_selected = False
-
-        # update new selected camera
-        self._selected_cam = self.get_camera_by_id(id)
-        self._selected_cam.is_selected = True
-
-        # refresh canvas
-        self.set_dirty
-
-    @property
-    def camera_scale(self):
-        return self._camera_scale
-
-    @camera_scale.setter
-    def camera_scale(self, value):
-        self._camera_scale = value
-        
-        self.set_dirty
-
-    # ----------------
-    # Path3D functions
-    # ----------------
-
->>>>>>> f11a8dd7
+    @property
+    def build_dimensions(self):
+        return self._build_dimensions
+
+    @build_dimensions.setter
+    def build_dimensions(self, value):
+        self._build_dimensions = value
+        self._bed3d.build_dimensions = value
+        self._dirty = True
+
+    @property
+    def camera3d_scale(self):
+        return self._camera3d_scale
+
+    @camera3d_scale.setter
+    def camera3d_scale(self, value):
+        for camera in self._camera3d_list:
+            camera.scale = value
+            camera.dirty = True
+
+    @property
+    def camera3d_list(self):
+        return self._camera3d_list
+
+    @camera3d_list.setter
+    def camera3d_list(self, value):
+        self._camera3d_list = value
+        self._dirty = True
 
     # -----------------------
     # Canvas camera functions
