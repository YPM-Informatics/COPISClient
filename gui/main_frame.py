--- conflicted
+++ resolved
@@ -17,7 +17,8 @@
 from gui.panels.visualizer import VisualizerPanel
 
 from gui.pathgen_frame import *
-from gui.preferences import *
+from gui.pref_frame import *
+# from gui.preferences import *
 from gui.about import *
 
 
@@ -34,9 +35,6 @@
         # dictionary of panels and menu items
         self.panels = {}
         self.menuitems = {}
-
-        self.preference_frame = None
-        self.pathgen_frame = None
 
         self.cam_list = []
         self.selected_cam = None
@@ -215,11 +213,11 @@
     def on_open(self, event):
         if self.project_dirty:
             if wx.MessageBox('Current project has not been saved. Proceed?', 'Please confirm',
-                              wx.ICON_QUESTION | wx.YES_NO, self) == wx.NO:
+                             wx.ICON_QUESTION | wx.YES_NO, self) == wx.NO:
                 return
 
         with wx.FileDialog(self, 'Open Project File', wildcard='XYZ files (*.xyz)|*.xyz',
-                        style=wx.FD_OPEN | wx.FD_FILE_MUST_EXIST) as fileDialog:
+                           style=wx.FD_OPEN | wx.FD_FILE_MUST_EXIST) as fileDialog:
 
             if fileDialog.ShowModal() == wx.ID_CANCEL:
                 return     # the user changed their mind
@@ -237,7 +235,7 @@
 
     def on_save_as(self, event):
         with wx.FileDialog(self, 'Save Project As', wildcard='XYZ files (*.xyz)|*.xyz',
-            style=wx.FD_SAVE | wx.FD_OVERWRITE_PROMPT) as file_dialog:
+                           style=wx.FD_SAVE | wx.FD_OVERWRITE_PROMPT) as file_dialog:
 
             if file_dialog.ShowModal() == wx.ID_CANCEL:
                 return
@@ -261,7 +259,8 @@
         pass
 
     def open_preferences_dialog(self, _):
-        preferences_dialog = PreferenceDialog(self)
+        # preferences_dialog = PreferenceDialog(self)
+        preferences_dialog = PreferenceFrame(self)
         preferences_dialog.Show()
 
     def update_statusbar(self, event):
@@ -272,7 +271,7 @@
         self._mgr.Update()
 
     def open_pathgen_frame(self, _):
-        pathgen_frame = PathGeneratorFrame(self)
+        pathgen_frame = PathgenFrame(self)
         pathgen_frame.Show()
 
     def open_copis_website(self, _):
@@ -466,11 +465,7 @@
 
         import util.edsdk_object
 
-<<<<<<< HEAD
         self.edsdk_object = util.edsdk_object
-=======
-        self.edsdk_object = utils.edsdk_object
->>>>>>> 6bd9dbaf
         self.edsdk_object.initialize(self.console_panel)
         self.is_edsdk_on = True
         self.get_camera_list()
@@ -522,7 +517,7 @@
                 self.parent.cam_list.set_selected_cam_by_id(camid)
 
         # refresh canvas and combobox
-        self.visualizer_panel.set_dirty()
+        self.visualizer_panel.dirty = True
         self.controller_panel.masterCombo.SetSelection(camid)
 
     def terminate_edsdk(self):
