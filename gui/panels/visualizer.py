#!/usr/bin/env python3
"""Visualizer panel. Creates a Canvas3D OpenGL canvas."""

import random

import wx
from gl.canvas3d import Canvas3D
from gl.camera3d import Camera3D


class VisualizerPanel(wx.Panel):
    def __init__(self, parent, *args, **kwargs):
        super().__init__(parent, style=wx.BORDER_DEFAULT | wx.NO_FULL_REPAINT_ON_RESIZE)

        self.parent = parent
        self._selected_cam = None
        self._build_dimensions = [400, 400, 400, 200, 200, 200]

        self.glcanvas = Canvas3D(
            self,
            build_dimensions=self._build_dimensions,
            axes=True,
            every=100,
            subdivisions=10)

        self.zoom_slider = None

        self.init_panel()

    def init_panel(self):
<<<<<<< HEAD
        sizer = wx.BoxSizer(wx.VERTICAL)

        # add Canvas3D
        sizer.Add(self.glcanvas, 1, wx.EXPAND)

        # add bottom navigation bar
        navbar = wx.Panel(self, wx.ID_ANY, size=(-1, 32), style=wx.BORDER_RAISED)
        navbar_sizer = wx.BoxSizer(wx.HORIZONTAL)

        # add zoom slider and text
        navbar_sizer.Add(wx.StaticText(navbar, wx.ID_ANY, 'Zoom', wx.DefaultPosition, wx.DefaultSize, 0), 0, wx.ALIGN_CENTER_VERTICAL | wx.LEFT, 5)
        self.zoom_slider = wx.Slider(navbar, wx.ID_ANY, 10, self.glcanvas.zoom_min*10, self.glcanvas.zoom_max*10, size=(150, -1), style=wx.SL_HORIZONTAL)
        self.zoom_slider.Bind(wx.EVT_SCROLL, self.on_zoom_slider)
        navbar_sizer.Add(self.zoom_slider, 0, wx.ALIGN_CENTER_VERTICAL | wx.RIGHT, 5)

        wx.StaticLine(navbar, wx.ID_ANY, style=wx.LI_VERTICAL)
        navbar_sizer.Add(wx.StaticLine(navbar, wx.ID_ANY, style=wx.LI_VERTICAL), 0, wx.EXPAND | wx.LEFT | wx.RIGHT, 5)

        # add axes checkbox
        axes_check = wx.CheckBox(navbar, wx.ID_ANY, '&Axes')
        axes_check.SetValue(True)
        axes_check.Bind(wx.EVT_CHECKBOX, self.on_axes_check)
        navbar_sizer.Add(axes_check, 0, wx.ALIGN_CENTER_VERTICAL | wx.LEFT | wx.RIGHT, 5)

        # add bounding box checkbox
        bbox_check = wx.CheckBox(navbar, wx.ID_ANY, '&Bounding boxes')
        bbox_check.SetValue(True)
        bbox_check.Bind(wx.EVT_CHECKBOX, self.on_bbox_check)
        navbar_sizer.Add(bbox_check, 0, wx.ALIGN_CENTER_VERTICAL | wx.LEFT | wx.RIGHT, 5)

        navbar.SetSizerAndFit(navbar_sizer)
        sizer.Add(navbar, 0, wx.EXPAND)
        self.SetSizerAndFit(sizer)

    def on_zoom_slider(self, event):
        self.glcanvas.zoom = event.GetInt() / 10

    def set_zoom_slider(self, value):
        self.zoom_slider.SetValue(value * 10)

    def on_axes_check(self, event):
        if self.glcanvas is None:
            return

        self.glcanvas.bed3d.show_axes = event.IsChecked()

    def on_bbox_check(self, event):
        if self.glcanvas is None:
            return

        self.glcanvas.bed3d.show_bounding_box = event.IsChecked()
=======
        hboxRight = wx.BoxSizer()
        self.canvas.SetMinSize((200, 200))
        hboxRight.Add(self.canvas, 1, wx.EXPAND)
        self.SetSizerAndFit(hboxRight)
>>>>>>> 6bd9dbaf

    def set_dirty(self):
        self.glcanvas.set_dirty()

    # ------------------
    # Camera3D functions
    # ------------------

    def on_clear_cameras(self):
        """Clear Camera3D list."""
        self.glcanvas._camera3d_list = []
        self.glcanvas.set_dirty()

    def get_camera_objects(self):
        """Return Camera3D list."""
        return self._camera3d_list

    def add_camera(self, camid=-1):
        """Add new Camera3D."""
        x = random.random() * self._build_dimensions[0] - self._build_dimensions[3]
        y = random.random() * self._build_dimensions[1] - self._build_dimensions[4]
        z = random.random() * self._build_dimensions[2] - self._build_dimensions[5]
        b = random.randrange(0, 360, 5)
        c = random.randrange(0, 360, 5)

        if camid == -1:
            camid = self._generate_camera_id()

        cam_3d = Camera3D(camid, x, y, z, b, c)
        self.glcanvas._camera3d_list.append(cam_3d)
        self.glcanvas.set_dirty()

        return str(cam_3d.camid)

    def get_camera_by_id(self, camid):
        """Return Camera3D by id."""
        if self.glcanvas._camera3d_list:
            for cam in self.glcanvas._camera3d_list:
                if cam.camid == camid:
                    return cam
        return None

    def _generate_camera_id(self):
        if self.glcanvas._camera3d_list:
            self.glcanvas._camera3d_list.sort(key=lambda x: x.camid)
            return self.glcanvas._camera3d_list[-1].camid + 1
        return 0

    def get_selected_camera(self):
        if self._selected_cam:
            return self._selected_cam
        return None

    def set_selected_camera(self, id):
        # reset previously selected camera
        last_selected = self.get_selected_camera()
        if last_selected:
            last_selected.is_selected = False

        # update new selected camera
        self._selected_cam = self.get_camera_by_id(id)
        self._selected_cam.is_selected = True

        # refresh glcanvas
        self.glcanvas.set_dirty()<|MERGE_RESOLUTION|>--- conflicted
+++ resolved
@@ -16,10 +16,11 @@
         self._selected_cam = None
         self._build_dimensions = [400, 400, 400, 200, 200, 200]
 
-        self.glcanvas = Canvas3D(
+        self._canvas3d = Canvas3D(
             self,
             build_dimensions=self._build_dimensions,
             axes=True,
+            bounding_box=True,
             every=100,
             subdivisions=10)
 
@@ -28,19 +29,15 @@
         self.init_panel()
 
     def init_panel(self):
-<<<<<<< HEAD
         sizer = wx.BoxSizer(wx.VERTICAL)
 
-        # add Canvas3D
-        sizer.Add(self.glcanvas, 1, wx.EXPAND)
-
         # add bottom navigation bar
-        navbar = wx.Panel(self, wx.ID_ANY, size=(-1, 32), style=wx.BORDER_RAISED)
+        navbar = wx.Panel(self, wx.ID_ANY, size=(-1, 35), style=wx.BORDER_RAISED)
         navbar_sizer = wx.BoxSizer(wx.HORIZONTAL)
 
         # add zoom slider and text
         navbar_sizer.Add(wx.StaticText(navbar, wx.ID_ANY, 'Zoom', wx.DefaultPosition, wx.DefaultSize, 0), 0, wx.ALIGN_CENTER_VERTICAL | wx.LEFT, 5)
-        self.zoom_slider = wx.Slider(navbar, wx.ID_ANY, 10, self.glcanvas.zoom_min*10, self.glcanvas.zoom_max*10, size=(150, -1), style=wx.SL_HORIZONTAL)
+        self.zoom_slider = wx.Slider(navbar, wx.ID_ANY, 10, self._canvas3d.zoom_min*10, self._canvas3d.zoom_max*10, size=(150, -1), style=wx.SL_HORIZONTAL)
         self.zoom_slider.Bind(wx.EVT_SCROLL, self.on_zoom_slider)
         navbar_sizer.Add(self.zoom_slider, 0, wx.ALIGN_CENTER_VERTICAL | wx.RIGHT, 5)
 
@@ -61,34 +58,40 @@
 
         navbar.SetSizerAndFit(navbar_sizer)
         sizer.Add(navbar, 0, wx.EXPAND)
+
+        # add Canvas3D
+        sizer.Add(self._canvas3d, 1, wx.EXPAND)
         self.SetSizerAndFit(sizer)
 
     def on_zoom_slider(self, event):
-        self.glcanvas.zoom = event.GetInt() / 10
+        self._canvas3d.zoom = event.GetInt() / 10
 
     def set_zoom_slider(self, value):
         self.zoom_slider.SetValue(value * 10)
 
     def on_axes_check(self, event):
-        if self.glcanvas is None:
+        if self._canvas3d is None:
             return
 
-        self.glcanvas.bed3d.show_axes = event.IsChecked()
+        self._canvas3d.bed3d.show_axes = event.IsChecked()
 
     def on_bbox_check(self, event):
-        if self.glcanvas is None:
+        if self._canvas3d is None:
             return
 
-        self.glcanvas.bed3d.show_bounding_box = event.IsChecked()
-=======
-        hboxRight = wx.BoxSizer()
-        self.canvas.SetMinSize((200, 200))
-        hboxRight.Add(self.canvas, 1, wx.EXPAND)
-        self.SetSizerAndFit(hboxRight)
->>>>>>> 6bd9dbaf
+        self._canvas3d.bed3d.show_bounding_box = event.IsChecked()
 
-    def set_dirty(self):
-        self.glcanvas.set_dirty()
+    @property
+    def dirty(self):
+        return self._canvas3d.dirty
+
+    @dirty.setter
+    def dirty(self, value):
+        self._canvas3d.dirty = value
+
+    @property
+    def glcanvas(self):
+        return self._canvas3d
 
     # ------------------
     # Camera3D functions
@@ -96,12 +99,12 @@
 
     def on_clear_cameras(self):
         """Clear Camera3D list."""
-        self.glcanvas._camera3d_list = []
-        self.glcanvas.set_dirty()
+        self._canvas3d.camera3d_list = []
+        self._canvas3d.dirty = True
 
     def get_camera_objects(self):
         """Return Camera3D list."""
-        return self._camera3d_list
+        return self.camera3d_list
 
     def add_camera(self, camid=-1):
         """Add new Camera3D."""
@@ -115,23 +118,23 @@
             camid = self._generate_camera_id()
 
         cam_3d = Camera3D(camid, x, y, z, b, c)
-        self.glcanvas._camera3d_list.append(cam_3d)
-        self.glcanvas.set_dirty()
+        self._canvas3d.camera3d_list.append(cam_3d)
+        self._canvas3d.dirty = True
 
         return str(cam_3d.camid)
 
     def get_camera_by_id(self, camid):
         """Return Camera3D by id."""
-        if self.glcanvas._camera3d_list:
-            for cam in self.glcanvas._camera3d_list:
+        if self._canvas3d.camera3d_list:
+            for cam in self._canvas3d.camera3d_list:
                 if cam.camid == camid:
                     return cam
         return None
 
     def _generate_camera_id(self):
-        if self.glcanvas._camera3d_list:
-            self.glcanvas._camera3d_list.sort(key=lambda x: x.camid)
-            return self.glcanvas._camera3d_list[-1].camid + 1
+        if self._canvas3d.camera3d_list:
+            self._canvas3d.camera3d_list.sort(key=lambda x: x.camid)
+            return self._canvas3d.camera3d_list[-1].camid + 1
         return 0
 
     def get_selected_camera(self):
@@ -150,4 +153,4 @@
         self._selected_cam.is_selected = True
 
         # refresh glcanvas
-        self.glcanvas.set_dirty()+        self._canvas3d.dirty = True