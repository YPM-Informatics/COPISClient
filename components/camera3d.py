--- conflicted
+++ resolved
@@ -41,12 +41,8 @@
         if self.is_selected:
             color = (75, 230, 150)
         else:
-<<<<<<< HEAD
             hue = 125 - self._id
             color = [hue, hue, hue]
-=======
-            color = (125, 125, 125)
->>>>>>> ad47aa9a
 
         glPushMatrix()
         glTranslatef(self._x, self._y, self._z)
@@ -175,25 +171,6 @@
             elif axis == CamAxis.C:
                 self._c += amount
 
-<<<<<<< HEAD
-    def translate(self, new_x=0, new_y=0, new_z=0):
-        #Initialize n_increment and increment_xyz, skip if already initialized
-        if not self.trans:
-            dx = round(new_x - self._x, 2)
-            dy = round(new_y - self._y, 2)
-            dz = round(new_z - self._z, 2)
-
-            maxd = max(dx, dy, dz)
-            scale = maxd/0.01
-
-            self.n_increment = scale
-            self.increment_x = dx/scale
-            self.increment_y = dy/scale
-            self.increment_z = dz/scale
-
-            #Setting trans to true allows this function to be called on cam.render
-            self.trans = True
-=======
     def translate(self, newx=0, newy=0, newz=0):
         # initialize nIncre and increxyz, skip if already initialized
         if self.trans:
@@ -213,7 +190,6 @@
 
         # setting trans to true allows this function to be called on cam.render
         self.trans = True
->>>>>>> ad47aa9a
 
         if self.n_increment > 0:
             self._x += self.increment_x
