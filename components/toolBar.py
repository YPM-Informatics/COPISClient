#!/usr/bin/env python3
"""TODO: Fill in docstring"""

import wx
from enums import Tool_Ids
from frames.settingsFrame import SettingsFrame
from controller.serialController import SerialController


<<<<<<< HEAD
class ToolBarPanel(wx.Panel):
    def __init__(self, parent):
        super(ToolBarPanel, self).__init__(parent, style = wx.BORDER_SUNKEN)
        hbox = wx.BoxSizer()
        self.toolbar = wx.ToolBar(self, -1, style = wx.TB_HORIZONTAL | wx.NO_BORDER)
        hbox.Add(self.toolbar, 1, flag=wx.EXPAND)
=======
class ToolBar(wx.ToolBar):
    def __init__(self, parent, *args, **kwargs):
        super(ToolBar, self).__init__(parent)
>>>>>>> 82f7e91e

        # port and baud
        self.initPortBaudOptions()
        self.controller = SerialController()
        self.setPorts()
        self.setBaudRates()
        self.toolbar.AddStretchableSpace()

        # play, pause and stop buttons to animate the commands
        self.initAnimationButtons()
        self.toolbar.AddStretchableSpace()

        # import file
        self.initImport()
        self.toolbar.AddStretchableSpace()

        # general settings
        self.initSetting()
        self.toolbar.AddStretchableSpace()

        self.toolbar.Bind(wx.EVT_TOOL, self.handleTool)
        self.SetSizerAndFit(hbox)
        self.toolbar.Realize()

    def initPortBaudOptions(self):
        self.toolbar.AddStretchableSpace()
        portLabel = wx.StaticText(self.toolbar, id=wx.ID_ANY, label="Port: ", style=wx.ALIGN_LEFT)
        self.toolbar.AddControl(portLabel)
        self.toolbar.portCombo = wx.ComboBox(self.toolbar, wx.ID_ANY, value="", style = wx.CB_DROPDOWN)
        self.toolbar.portCombo.Bind(wx.EVT_COMBOBOX, self.onSelectPort)
        self.toolbar.AddControl(self.toolbar.portCombo)
        baudLabel = wx.StaticText(self.toolbar, id=wx.ID_ANY, label=" Baud: ", style=wx.ALIGN_RIGHT)
        self.toolbar.AddControl(baudLabel)
        self.toolbar.baudCombo = wx.ComboBox(self.toolbar, wx.ID_ANY, value="")
        self.toolbar.baudCombo.Bind(wx.EVT_COMBOBOX, self.onSelectBaud)
        self.toolbar.AddControl(self.toolbar.baudCombo)

        self.toolbar.connectBtn = wx.Button(self.toolbar, wx.ID_ANY, label="Connect")
        self.toolbar.connectBtn.Bind(wx.EVT_BUTTON, self.onConnect)
        self.toolbar.AddControl(self.toolbar.connectBtn)

    def initAnimationButtons(self):
        # TODO: 3D simulation functionalities -- play, pause and stop
        playImg = wx.Image('img/play.png')
        playImg = playImg.Scale(50, 50, wx.IMAGE_QUALITY_HIGH)
        self.toolbar.AddTool(Tool_Ids.Play.value, 'Play', wx.Bitmap(playImg), shortHelp="Play the simulation of commands.")

        pauseImg = wx.Image('img/pause.png')
        pauseImg = pauseImg.Scale(50, 50, wx.IMAGE_QUALITY_HIGH)
        self.toolbar.AddTool(Tool_Ids.Pause.value, 'Pause', wx.Bitmap(pauseImg), shortHelp="Pause the simulation.")

        stopImg = wx.Image('img/stop.png')
        stopImg = stopImg.Scale(50, 50, wx.IMAGE_QUALITY_HIGH)
        self.toolbar.AddTool(Tool_Ids.Stop.value, 'Stop', wx.Bitmap(stopImg), shortHelp="Stop the simulation.")

    def initImport(self):
        # TODO: browsing the file system and importing file functionalities
        fileLabel = wx.StaticText(self.toolbar, id=wx.ID_ANY, label="File: ", style=wx.ALIGN_LEFT)
        self.toolbar.AddControl(fileLabel)
        fileBox = wx.TextCtrl(self.toolbar)
        self.toolbar.AddControl(fileBox)
        loadBtn = wx.Button(self.toolbar, wx.ID_ANY, label="Browse")
        self.toolbar.AddControl(loadBtn)

    def initSetting(self):
        settingImg = wx.Image('img/setting.png')
        settingImg = settingImg.Scale(20, 20, wx.IMAGE_QUALITY_HIGH)
        self.toolbar.AddTool(Tool_Ids.Settings.value, 'Setting', wx.Bitmap(settingImg), shortHelp="Set general settings of the application.")

    def handleTool(self, event):
        if event.GetId() == Tool_Ids.Settings.value:
            settingsFrame = SettingsFrame()
            settingsFrame.Show()

    def setPorts(self):
        self.toolbar.portCombo.Clear()
        for port in self.controller.ports:
            self.toolbar.portCombo.Append(port)

    def setBaudRates(self):
        if self.controller.bauds:
            self.baudCombo.Clear()
            for baud in self.controller.bauds:
                self.baudCombo.Append(str(baud))

    def onSelectPort(self, event):
        self.controller.setCurrentSerial(self.portCombo.GetStringSelection())
        self.setBaudRates()

    def onSelectBaud(self, event):
        self.controller.selected_serial.baudrate = int(self.baudCombo.GetStringSelection())

    def onConnect(self, event):
        if self.controller.selected_serial.is_open:
            self.controller.selected_serial.close()
            self.connectBtn.SetLabel('Connect')
        else:
            self.controller.selected_serial.open()
            self.connectBtn.SetLabel('Disconnect')<|MERGE_RESOLUTION|>--- conflicted
+++ resolved
@@ -7,18 +7,12 @@
 from controller.serialController import SerialController
 
 
-<<<<<<< HEAD
 class ToolBarPanel(wx.Panel):
     def __init__(self, parent):
         super(ToolBarPanel, self).__init__(parent, style = wx.BORDER_SUNKEN)
         hbox = wx.BoxSizer()
         self.toolbar = wx.ToolBar(self, -1, style = wx.TB_HORIZONTAL | wx.NO_BORDER)
         hbox.Add(self.toolbar, 1, flag=wx.EXPAND)
-=======
-class ToolBar(wx.ToolBar):
-    def __init__(self, parent, *args, **kwargs):
-        super(ToolBar, self).__init__(parent)
->>>>>>> 82f7e91e
 
         # port and baud
         self.initPortBaudOptions()
