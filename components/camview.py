#!/usr/bin/env python3
"""TODO: Fill in docstring"""

import numpy as np
from enums import Axis

import wx
from OpenGL.GL import *
from OpenGL.GLU import *
from OpenGL.GLUT import *

from .canvas import CanvasBase
from .arcball import quat_to_mat

def hello(int):
    print("hello %d" % int)
    # glutTimerFunc(1000, hello(int + 1), 0)

class Canvas(CanvasBase):
    arcball_control = True

    def __init__(self, parent, *args, **kwargs):
        super(Canvas, self).__init__(parent)
        self.parent = parent

        self.mousepos = (0, 0)
        self.dist = 1
        self.basequat = [0, 0, 0, 1]
        self.scale = 1.0
        self.camera_objects = []
        self.initpos = None

        self.Bind(wx.EVT_MOUSE_EVENTS, self.move)
        self.Bind(wx.EVT_MOUSEWHEEL, self.wheel)
        self.Bind(wx.EVT_LEFT_DCLICK, self.double_click)

    def OnReshape(self):
        super(Canvas, self).OnReshape()

    def OnInitGL(self):
        """Initialize OpenGL."""
        if self.gl_init:
            return
        self.gl_init = True

        self.SetCurrent(self.context)
        self.quadratic = gluNewQuadric()

    def move(self, event):
        """React to mouse events.
        LMB drag:   move viewport
        RMB drag:   unused
        LMB/RMB up: reset position
        """
        self.mousepos = event.GetPosition()
        if event.Dragging() and event.LeftIsDown():
            self.handle_rotation(event, use_arcball=self.arcball_control)
        elif event.Dragging() and event.RightIsDown():
            self.handle_translation(event)
        elif event.ButtonUp() or event.Leaving():
            if self.initpos is not None:
                self.initpos = None
        else:
            event.Skip()
            return
        event.Skip()
        wx.CallAfter(self.Refresh)

    def handle_wheel(self, event):
        """(Currently unused) Reacts to mouse wheel changes."""
        delta = event.GetWheelRotation()

        factor = 1.05
        x, y = event.GetPosition()
        x, y, _ = self.mouse_to_3d(x, y, local_transform=True)

        if delta > 0:
            self.zoom_test(factor, (x, y))
        else:
            self.zoom_test(1 / factor, (x, y))

    def wheel(self, event):
        """React to the scroll wheel event."""
        # self.handle_wheel(event)
        self.onMouseWheel(event)
        wx.CallAfter(self.Refresh)

    def double_click(self, event):
        """React to the double click event."""
<<<<<<< HEAD

        for cam in self.camera_objects:
            cam.translate(0.62)

        
        
=======
        return
>>>>>>> abf8c269

    def draw_objects(self):
        """Called in OnDraw after the buffer has been cleared."""
        self.create_objects()

        glMatrixMode(GL_MODELVIEW)
        glLoadIdentity()
        gluLookAt(0.0, 0.0, 5.0, 0.0, 0.0, 0.0, 0.0, 1.0, 0.0)
        # multiply modelview matrix according to rotation quat
        glMultMatrixf(quat_to_mat(self.basequat))

        for cam in self.camera_objects:
            cam.onDraw()

    def create_objects(self):
        """Create OpenGL objects when OpenGL is initialized."""
        self.draw_grid()

        # draw sphere
        glColor3ub(0, 0, 128)
        gluSphere(self.quadratic, 0.25, 32, 32)

    def draw_grid(self):
        """Draw coordinate grid."""
        glColor3ub(180, 180, 180)

        glBegin(GL_LINES)
        for i in np.arange(-10, 11, 1):
            i *= 0.1
            glVertex3f(i, 1, 0)
            glVertex3f(i, -1, 0)
            glVertex3f(1, i, 0)
            glVertex3f(-1, i, 0)

        glColor3ub(255, 0, 0)
        glVertex3f(0, 0, 0)
        glVertex3f(1.5, 0, 0)
        glColor3ub(0, 255, 0)
        glVertex3f(0, 0, 0)
        glVertex3f(0, 1.5, 0)
        glColor3ub(0, 0, 255)
        glVertex3f(0, 0, 0)
        glVertex3f(0, 0, 1.5)
        glEnd()


class Camera3D():
    def __init__(self, id, x, y, z, b, c):
        self.id = id
        self.x = float(x)
        self.y = float(y)
        self.z = float(z)
        self.b = float(b)
        self.c = float(c)

        self.start = (self.x, self.y, self.z, self.b, self.c)
        self.mode = "normal"

        self.angle = 0
        self.rotationVector = []

        self.trans = False

    def onDraw(self):
        glPushMatrix()
        glTranslatef(self.x, self.y, self.z)
        if self.mode == 'normal':
            if self.b != 0.0:
                glRotatef(self.b, 0, 0, 1)
            if self.c != 0.0:
                glRotatef(self.c, 0, 1, 0)
        elif self.mode == 'rotate':
            glRotatef(self.angle, self.rotationVector[0], self.rotationVector[1], self.rotationVector[2])

        if self.trans:
            # glutTimerFunc(1000.0/60, self.translate(62), 62)
            self.translate(0.62)

        glBegin(GL_QUADS)
        ## bottom
        glColor3ub(255, 255, 255)
        glVertex3f(-0.025, -0.05, -0.05)
        glVertex3f( 0.025, -0.05, -0.05)
        glVertex3f( 0.025, -0.05,  0.05)
        glVertex3f(-0.025, -0.05,  0.05)

        ## right
        glColor3ub(255, 255, 255)
        glVertex3f(-0.025,  0.05, -0.05)
        glVertex3f( 0.025,  0.05, -0.05)
        glVertex3f( 0.025, -0.05, -0.05)
        glVertex3f(-0.025, -0.05, -0.05)

        ## top
        glColor3ub(255, 255, 255)
        glVertex3f(-0.025,  0.05, -0.05)
        glVertex3f( 0.025,  0.05, -0.05)
        glVertex3f( 0.025,  0.05,  0.05)
        glVertex3f(-0.025,  0.05,  0.05)

        ## left
        glColor3ub(255, 255, 255)
        glVertex3f(-0.025, -0.05,  0.05)
        glVertex3f( 0.025, -0.05,  0.05)
        glVertex3f( 0.025,  0.05,  0.05)
        glVertex3f(-0.025,  0.05,  0.05)

        ## back
        glColor3ub(255, 255, 255)
        glVertex3f( 0.025, -0.05, -0.05)
        glVertex3f( 0.025, -0.05,  0.05)
        glVertex3f( 0.025,  0.05,  0.05)
        glVertex3f( 0.025,  0.05, -0.05)

        ## front
        glColor3ub(255, 255, 255)
        glVertex3f(-0.025, -0.05, -0.05)
        glVertex3f(-0.025, -0.05,  0.05)
        glVertex3f(-0.025,  0.05,  0.05)
        glVertex3f(-0.025,  0.05, -0.05)
        glEnd()

        glPushMatrix()
        glColor3ub(255, 255, 255)
        glTranslated(-0.05, 0.0, 0.0)
        quadric = gluNewQuadric()
        glRotatef(90.0, 0.0, 1.0, 0.0)
        gluCylinder(quadric, 0.025, 0.025, 0.03, 16, 16)
        gluDeleteQuadric(quadric)
        glPopMatrix()
        glPopMatrix()

    def getRotationAngle(self, v1, v2):
        v1_u = self.getUnitVector(v1)
        v2_u = self.getUnitVector(v2)
        return np.degrees(np.arccos(np.clip(np.dot(v1_u, v2_u), -1, 1)))

    def getUnitVector(self, vector):
        return vector / np.linalg.norm(vector)

    def onFocusCenter(self):
        self.mode = 'rotate'
        cameraCenterPoint = (self.x, self.y, self.z)
        currentFacingPoint = (self.x - 0.5, self.y, self.z)
        desirableFacingPoint = (0.0, 0.0, 0.0)

        v1 = np.subtract(currentFacingPoint, cameraCenterPoint)
        v2 = np.subtract(desirableFacingPoint, cameraCenterPoint)

        self.angle = self.getRotationAngle(v1, v2)
        self.rotationVector = np.cross(self.getUnitVector(v1), self.getUnitVector(v2))
        self.onDraw()

    def getZbyAngle(self, angle):
        return np.sqrt(np.square(0.5 / angle) - 0.25)

    def onMove(self, axis, amount):
        if axis in Axis and amount != 0:
            if axis == Axis.X:
                self.x += amount
            elif axis == Axis.Y:
                self.y += amount
            elif axis == Axis.Z:
                self.z += amount
            elif axis == Axis.B:
                self.b += amount
            elif axis == Axis.C:
                self.c += amount

    def translate(self, newx):
        self.trans = True
        distance = newx - self.x
        if distance > 0:
            self.x = round(self.x + 0.01, 2)
        elif distance < 0:
            self.x = round(self.x - 0.01, 2)
        else:
            self.trans = False

<|MERGE_RESOLUTION|>--- conflicted
+++ resolved
@@ -11,10 +11,6 @@
 
 from .canvas import CanvasBase
 from .arcball import quat_to_mat
-
-def hello(int):
-    print("hello %d" % int)
-    # glutTimerFunc(1000, hello(int + 1), 0)
 
 class Canvas(CanvasBase):
     arcball_control = True
@@ -86,17 +82,8 @@
         wx.CallAfter(self.Refresh)
 
     def double_click(self, event):
-        """React to the double click event."""
-<<<<<<< HEAD
-
-        for cam in self.camera_objects:
-            cam.translate(0.62)
-
-        
-        
-=======
-        return
->>>>>>> abf8c269
+        """React to the double click event."""    
+        pass
 
     def draw_objects(self):
         """Called in OnDraw after the buffer has been cleared."""
@@ -159,6 +146,10 @@
         self.rotationVector = []
 
         self.trans = False
+        self.nIncre = 0
+        self.increx = 0
+        self.increy = 0
+        self.increz = 0
 
     def onDraw(self):
         glPushMatrix()
@@ -173,7 +164,7 @@
 
         if self.trans:
             # glutTimerFunc(1000.0/60, self.translate(62), 62)
-            self.translate(0.62)
+            self.translate(0.62, 0.62, 0.62)
 
         glBegin(GL_QUADS)
         ## bottom
@@ -266,13 +257,33 @@
             elif axis == Axis.C:
                 self.c += amount
 
-    def translate(self, newx):
-        self.trans = True
-        distance = newx - self.x
-        if distance > 0:
-            self.x = round(self.x + 0.01, 2)
-        elif distance < 0:
-            self.x = round(self.x - 0.01, 2)
+    def translate(self, newx, newy, newz):
+        if not self.trans:
+            dx = round(newx - self.x, 2)
+            dy = round(newy - self.y, 2)
+            dz = round(newz - self.z, 2)
+s
+            maxd = max(dx, dy, dz)
+            scale = maxd/0.01
+
+            self.nIncre = scale
+            self.increx = dx/scale
+            self.increy = dy/scale
+            self.increz = dz/scale
+            
+            self.trans = True
         else:
-            self.trans = False
-
+            if self.nIncre > 0:
+                self.x += self.increx
+                self.y += self.increy
+                self.z += self.increz
+            
+                self.nIncre -= 1
+            else:
+                self.x = round(self.x, 2)
+                self.y = round(self.y, 2)
+                self.z = round(self.z, 2)
+                self.trans = False
+                
+                
+
