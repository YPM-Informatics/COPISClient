#!/usr/bin/env python3
"""Canvas3D class and associated classes."""

import math
import random
import numpy as np
import platform as pf

from threading import Lock

import wx
from wx import glcanvas
from OpenGL.GL import *
from OpenGL.GLU import *

from components.glhelper import arcball, axis_to_quat, quat_to_matrix4, mul_quat, draw_circle, draw_helix
from components.path3d import Path3D
from components.camera3d import Camera3D
from components.bed3d import Bed3D


class _Size():
    def __init__(self, width, height, scale_factor):
        self.__width = width
        self.__height = height
        self.__scale_factor = scale_factor

    @property
    def width(self):
        return self.__width

    @width.setter
    def width(self, width):
        self.__width = width

    @property
    def height(self):
        return self.__height

    @height.setter
    def height(self, height):
        self.__height = height

    @property
    def scale_factor(self):
        return self.__scale_factor

    @scale_factor.setter
    def scale_factor(self, scale_factor):
        self.__scale_factor = scale_factor


class Canvas3D(glcanvas.GLCanvas):
    """Canvas3D class."""
    # True: use arcball controls, False: use orbit controls
    orbit_controls = True
    color_background = (0.941, 0.941, 0.941, 1)
    zoom_min = 0.1
    zoom_max = 7.0

    def __init__(self, parent, build_dimensions=None):
        display_attrs = glcanvas.GLAttributes()
        display_attrs.MinRGBA(8, 8, 8, 8).DoubleBuffer().Depth(24).EndList()
        super().__init__(parent, display_attrs, -1)

        self._gl_initialized = False
        self._dirty = False # dirty flag to track when we need to re-render the canvas
        self._scale_factor = None
        self._mouse_pos = None
        self._width = None
        self._height = None
        if build_dimensions:
            self._build_dimensions = build_dimensions
        else:
            self._build_dimensions = [400, 400, 400, 200, 200, 200]
        self._bed3d = Bed3D(self._build_dimensions, axes=True, every=100, subdivisions=10)
        self._dist = 0.5 * (self._build_dimensions[1] + max(self._build_dimensions[0], self._build_dimensions[2]))

        self._quadric = None
        self._zoom = 1
        self._rot_quat = [0.0, 0.0, 0.0, 1.0]
        self._rot_lock = Lock()
        self._angle_z = 0
        self._angle_x = 0
<<<<<<< HEAD
        self._mouse_pos = None

=======
        self._points = []
>>>>>>> ad47aa9a
        self._camera3d_list = []
        self._path3d_list = []

        self._main_frame = parent.parent

        # initialize opengl context
        self._context = glcanvas.GLContext(self)

        # bind events
        self.Bind(wx.EVT_SIZE, self.on_size)
        self.Bind(wx.EVT_IDLE, self.on_idle)
        self.Bind(wx.EVT_KEY_DOWN, self.on_key)
        self.Bind(wx.EVT_KEY_UP, self.on_key)
        self.Bind(wx.EVT_MOUSEWHEEL, self.on_mouse_wheel)
        self.Bind(wx.EVT_MOUSE_EVENTS, self.on_mouse)
        self.Bind(wx.EVT_LEFT_DCLICK, self.on_left_dclick)
        self.Bind(wx.EVT_ERASE_BACKGROUND, self.on_erase_background)
        self.Bind(wx.EVT_PAINT, self.on_paint)
        self.Bind(wx.EVT_SET_FOCUS, self.on_set_focus)

    def init_opengl(self):
        """Initialize OpenGL."""
        if self._gl_initialized:
            return True

        if self._context is None:
            return False

        self._quadric = gluNewQuadric()

        glClearColor(*self.color_background)
        glClearDepth(1.0)

        glDepthFunc(GL_LESS)

        glEnable(GL_DEPTH_TEST)
        glEnable(GL_CULL_FACE)
        glEnable(GL_BLEND)
        glBlendFunc(GL_SRC_ALPHA, GL_ONE_MINUS_SRC_ALPHA)

        # set antialiasing
        glEnable(GL_LINE_SMOOTH)

        glColorMaterial(GL_FRONT_AND_BACK, GL_AMBIENT_AND_DIFFUSE)
        glEnable(GL_COLOR_MATERIAL)
        glEnable(GL_MULTISAMPLE)

        if not self._bed3d.init():
            return

        self._gl_initialized = True
        return True

    def render(self):
        """Render frame."""
        # ensure that canvas is current and initialized
        if not self._is_shown_on_screen() or not self._set_current():
            return

        # ensure that opengl is initialized
        if not self.init_opengl():
            return

        canvas_size = self.get_canvas_size()
        glViewport(0, 0, canvas_size.width, canvas_size.height)
        self._width = max(10, canvas_size.width)
        self._height = max(10, canvas_size.height)

        self.apply_view_matrix()
        self.apply_projection()

        glClear(GL_COLOR_BUFFER_BIT | GL_DEPTH_BUFFER_BIT)
        self._render_background()

        self._render_platform()
        self._render_objects()
        self._render_cameras()
        self._render_paths()

        self.SwapBuffers()

    # ---------------------
    # Canvas event handlers
    # ---------------------

    def on_size(self, event):
        """Handle EVT_SIZE."""
        self._dirty = True

    def on_idle(self, event):
        """Handle EVT_IDLE."""
        if not self._gl_initialized or self.IsFrozen():
            return

        self._dirty = self._dirty or any((i.dirty for i in self._camera3d_list))

        self._refresh_if_shown_on_screen()
        self._dirty = False
        for camera in self._camera3d_list:
            camera.dirty = False

    def on_key(self, event):
        """Handle EVT_KEY_DOWN and EVT_KEY_UP."""
        pass

    def on_mouse_wheel(self, event):
        """Handle mouse wheel event and adjust zoom."""
        if not self._gl_initialized or event.MiddleIsDown():
            return

        scale = self.get_scale_factor()
        event.SetX(int(event.GetX() * scale))
        event.SetY(int(event.GetY() * scale))

        self._update_camera_zoom(event.GetWheelRotation() / event.GetWheelDelta())

    def on_mouse(self, event):
        """Handle mouse events.
            LMB drag:   move viewport
            RMB drag:   unused
            LMB/RMB up: reset position
        """
        if not self._gl_initialized or not self._set_current():
            return

        scale = self.get_scale_factor()
        event.SetX(int(event.GetX() * scale))
        event.SetY(int(event.GetY() * scale))

        if event.Dragging():
            if event.LeftIsDown():
                self.rotate_camera(event, orbit=self.orbit_controls)
            elif event.RightIsDown() or event.MiddleIsDown():
                self.translate_camera(event)
        elif event.LeftUp() or event.MiddleUp() or event.RightUp() or event.Leaving():
            if self._mouse_pos is not None:
                self._mouse_pos = None
        elif event.Moving():
            pass
        else:
            event.Skip()
        self._dirty = True

    def on_left_dclick(self, event):
        """Handle EVT_LEFT_DCLICK."""
        # Detect click location
        scale = self.get_scale_factor()
        event.SetX(int(event.GetX() * scale))
        event.SetY(int(event.GetY() * scale))
        glFlush()

        # Read pixel color
        pixel = glReadPixels(event.GetX(), self._height - event.GetY(), 1, 1, GL_RGB, GL_UNSIGNED_BYTE)
        id = 125 - pixel[0]

        # If user double clicks something other than camera
        if id > len(self._camera3d_list) or id < 0:
            return 0

        self._main_frame.set_selected_camera(id)
        
    def on_erase_background(self, event):
        """Handle the erase background event."""
        pass  # Do nothing, to avoid flashing on MSW.

    def on_paint(self, event):
        """Handle EVT_PAINT."""
        if self._gl_initialized:
            self._dirty = True
        else:
            self.render()

    def on_set_focus(self, event):
        """Handle EVT_SET_FOCUS."""
        self._refresh_if_shown_on_screen()

    def get_canvas_size(self):
        """Get canvas size based on scaling factor."""
        w, h = self.GetSize()
        factor = self.get_scale_factor()
        w = int(w * factor)
        h = int(h * factor)
        return _Size(w, h, factor)

    # ---------------------
    # Canvas util functions
    # ---------------------

    def destroy(self):
        """Clean up the OpenGL context."""
        self._context.destroy()
        glcanvas.GLCanvas.Destroy()

    def set_dirty(self):
        """Set dirty flag true."""
        self._dirty = True

    def _is_shown_on_screen(self):
        return self.IsShownOnScreen()

    def _set_current(self):
        return False if self._context is None else self.SetCurrent(self._context)

    def _update_camera_zoom(self, delta_zoom):
        zoom = self._zoom / (1.0 - max(min(delta_zoom, 4.0), -4.0) * 0.1)
        self._zoom = max(min(zoom, self.zoom_max), self.zoom_min)
        self._dirty = True

    def _refresh_if_shown_on_screen(self):
        if self._is_shown_on_screen():
            self._set_current()
            self.render()

    def _render_background(self):
        glClearColor(*self.color_background)

    def _render_platform(self):
        if self._bed3d is None:
            return

        self._bed3d.render()

    def _render_objects(self):
        # draw origin sphere
        glColor3ub(0, 0, 0)
        gluSphere(self._quadric, 5, 32, 32)

<<<<<<< HEAD
=======
        glColor3ub(255, 0, 0)
        for point in self._points:
            glPushMatrix()
            glTranslate(*point)
            gluSphere(self._quadric, 50, 5, 5)
            glPopMatrix()

>>>>>>> ad47aa9a
    def _render_cameras(self):
        if not self._camera3d_list:
            return
        for cam in self._camera3d_list:
            cam.render()

    def _render_paths(self):
        if not self._path3d_list:
            return

    # ------------------
    # Camera3D functions
    # ------------------

    # TODO: move camera logic (and all methods that aren't graphics based)
    # out of Canvas3D

    def on_clear_cameras(self):
        """Clear Camera3D list."""
        self._camera3d_list = []
        self._dirty = True

    def get_camera_objects(self):
        """Return Camera3D list."""
        return self._camera3d_list

    def add_camera(self, camid=-1):
        """Add new Camera3D."""
        x = random.random() * self._build_dimensions[0] - self._build_dimensions[3]
        y = random.random() * self._build_dimensions[1] - self._build_dimensions[4]
        z = random.random() * self._build_dimensions[2] - self._build_dimensions[5]
        b = random.randrange(0, 360, 5)
        c = random.randrange(0, 360, 5)

        if camid == -1:
            camid = self._generate_camera_id()

        cam_3d = Camera3D(camid, x, y, z, b, c)
        self._camera3d_list.append(cam_3d)
        self._dirty = True

        return str(cam_3d.camid)

    def get_camera_by_id(self, camid):
        """Return Camera3D by id."""
        if self._camera3d_list:
            for cam in self._camera3d_list:
                if cam.camid == camid:
                    return cam
        return None

    def _generate_camera_id(self):
        if self._camera3d_list:
            self._camera3d_list.sort(key=lambda x: x.camid)
            return self._camera3d_list[-1].camid + 1
        return 0

    def get_selected_camera(self):
        if self._selected_cam:
            return self._selected_cam
        return None


    def set_selected_camera(self, id):
        # reset previously selected camera
        last_selected = self.get_selected_camera()
        if last_selected:
            last_selected.is_selected = False

        # update new selected camera
        self._selected_cam = self.get_camera_by_id(id)
        self._selected_cam.is_selected = True

        # refresh canvas
        self.set_dirty

    # ----------------
    # Path3D functions
    # ----------------


    # -----------------------
    # Canvas camera functions
    # -----------------------

    def apply_view_matrix(self):
        """Apply modelview matrix according to rotation quat."""
        glMatrixMode(GL_MODELVIEW)
        glLoadIdentity()
        gluLookAt(
            0.0, 0.0, self._dist * 1.5, # eyeX, eyeY, eyeZ
            0.0, 0.0, 0.0,              # centerX, centerY, centerZ
            0.0, 1.0, 0.0)              # upX, upY, upZ
        glMultMatrixd(quat_to_matrix4(self._rot_quat))

    def apply_projection(self):
        """Set camera projection. Also updates zoom."""
        # TODO: add toggle between perspective and orthographic view modes
        glMatrixMode(GL_PROJECTION)
        glLoadIdentity()
        gluPerspective(
            np.arctan(np.tan(np.deg2rad(45.0)) / self._zoom) * 180 / math.pi,
            float(self._width) / self._height,
            0.1,
            2000.0)
        glMatrixMode(GL_MODELVIEW)

    def get_modelview_matrix(self):
        """Return GL_MODELVIEW_MATRIX."""
        mat = (GLdouble * 16)()
        glGetDoublev(GL_MODELVIEW_MATRIX, mat)
        return mat

    def get_projection_matrix(self):
        """Return GL_PROJECTION_MATRIX."""
        mat = (GLdouble * 16)()
        glGetDoublev(GL_PROJECTION_MATRIX, mat)
        return mat

    def get_viewport(self):
        """Return GL_VIEWPORT."""
        vec = (GLint * 4)()
        glGetIntegerv(GL_VIEWPORT, vec)
        return vec

    def rotate_camera(self, event, orbit=True):
        """Update _rot_quat based on mouse position.
            orbit = True:   Use orbit method to rotate.
            orbit = False:  Use arcball method to rotate.
        """
        if self._mouse_pos is None:
            self._mouse_pos = event.GetPosition()
            return
        last = self._mouse_pos
        cur = event.GetPosition()

        p1x = last.x * 2.0 / self._width - 1.0
        p1y = 1 - last.y * 2.0 / self._height
        p2x = cur.x * 2.0 / self._width - 1.0
        p2y = 1 - cur.y * 2.0 / self._height

        if p1x == p2x and p1y == p2y:
            self._rot_quat = [0.0, 0.0, 0.0, 1.0]

        with self._rot_lock:
            if orbit:
                delta_x = p2y - p1y
                self._angle_x += delta_x
                rot_x = axis_to_quat([1.0, 0.0, 0.0], self._angle_x)

                delta_z = p2x - p1x
                self._angle_z -= delta_z
                rot_z = axis_to_quat([0.0, 1.0, 0.0], self._angle_z)

                self._rot_quat = mul_quat(rot_z, rot_x)
            else:
                quat = arcball(p1x, p1y, p2x, p2y, self._dist / 250.0)
                self._rot_quat = mul_quat(self._rot_quat, quat)
        self._mouse_pos = cur

    def translate_camera(self, event):
        if self._mouse_pos is None:
            self._mouse_pos = event.GetPosition()
            return
        last = self._mouse_pos
        cur = event.GetPosition()
        # Do stuff
        self._mouse_pos = cur

<<<<<<< HEAD
=======
    def _mouse_to_3d(self, x, y, z=1.0, local_transform=False):
        x = float(x)
        y = self._height - float(y)
        pmat = self.get_projection_matrix()
        mvmat = self.get_modelview_matrix()
        viewport = self.get_viewport()
        point = gluUnProject(x, y, z, mvmat, pmat, viewport)
        return point

    def _mouse_to_ray(self, x, y, local_transform=False):
        x = float(x)
        y = self._height - float(y)
        pmat = self.get_projection_matrix()
        mvmat = self.get_modelview_matrix()
        viewport = self.get_viewport()
        ray_far = gluUnProject(x, y, 1, mvmat, pmat, viewport)
        ray_near = gluUnProject(x, y, 0, mvmat, pmat, viewport)
        return ray_near, ray_far

    def _mouse_to_plane(self, x, y, plane_normal, plane_offset, local_transform=False):
        ray_near, ray_far = self.mouse_to_ray(x, y, local_transform)
        ray_near = np.array(ray_near)
        ray_far = np.array(ray_far)
        ray_dir = ray_far - ray_near
        ray_dir = ray_dir / np.linalg.norm(ray_dir)
        plane_normal = np.array(plane_normal)
        q = ray_dir.dot(plane_normal)
        if q == 0:
            return None
        t = - (ray_near.dot(plane_normal) + plane_offset) / q
        if t < 0:
            return None
        return ray_near + t * ray_dir

>>>>>>> ad47aa9a
    # -------------------
    # Misc util functions
    # -------------------

    def get_scale_factor(self):
        if self._scale_factor is None:
            if pf.system() == 'Darwin': # MacOS
                self._scale_factor = 2.0
            else:
                self._scale_factor = 1.0
        return self._scale_factor
<|MERGE_RESOLUTION|>--- conflicted
+++ resolved
@@ -82,12 +82,6 @@
         self._rot_lock = Lock()
         self._angle_z = 0
         self._angle_x = 0
-<<<<<<< HEAD
-        self._mouse_pos = None
-
-=======
-        self._points = []
->>>>>>> ad47aa9a
         self._camera3d_list = []
         self._path3d_list = []
 
@@ -311,20 +305,8 @@
         self._bed3d.render()
 
     def _render_objects(self):
-        # draw origin sphere
-        glColor3ub(0, 0, 0)
-        gluSphere(self._quadric, 5, 32, 32)
-
-<<<<<<< HEAD
-=======
-        glColor3ub(255, 0, 0)
-        for point in self._points:
-            glPushMatrix()
-            glTranslate(*point)
-            gluSphere(self._quadric, 50, 5, 5)
-            glPopMatrix()
-
->>>>>>> ad47aa9a
+        return
+
     def _render_cameras(self):
         if not self._camera3d_list:
             return
@@ -386,7 +368,6 @@
         if self._selected_cam:
             return self._selected_cam
         return None
-
 
     def set_selected_camera(self, id):
         # reset previously selected camera
@@ -494,43 +475,6 @@
         # Do stuff
         self._mouse_pos = cur
 
-<<<<<<< HEAD
-=======
-    def _mouse_to_3d(self, x, y, z=1.0, local_transform=False):
-        x = float(x)
-        y = self._height - float(y)
-        pmat = self.get_projection_matrix()
-        mvmat = self.get_modelview_matrix()
-        viewport = self.get_viewport()
-        point = gluUnProject(x, y, z, mvmat, pmat, viewport)
-        return point
-
-    def _mouse_to_ray(self, x, y, local_transform=False):
-        x = float(x)
-        y = self._height - float(y)
-        pmat = self.get_projection_matrix()
-        mvmat = self.get_modelview_matrix()
-        viewport = self.get_viewport()
-        ray_far = gluUnProject(x, y, 1, mvmat, pmat, viewport)
-        ray_near = gluUnProject(x, y, 0, mvmat, pmat, viewport)
-        return ray_near, ray_far
-
-    def _mouse_to_plane(self, x, y, plane_normal, plane_offset, local_transform=False):
-        ray_near, ray_far = self.mouse_to_ray(x, y, local_transform)
-        ray_near = np.array(ray_near)
-        ray_far = np.array(ray_far)
-        ray_dir = ray_far - ray_near
-        ray_dir = ray_dir / np.linalg.norm(ray_dir)
-        plane_normal = np.array(plane_normal)
-        q = ray_dir.dot(plane_normal)
-        if q == 0:
-            return None
-        t = - (ray_near.dot(plane_normal) + plane_offset) / q
-        if t < 0:
-            return None
-        return ray_near + t * ray_dir
-
->>>>>>> ad47aa9a
     # -------------------
     # Misc util functions
     # -------------------
@@ -541,4 +485,4 @@
                 self._scale_factor = 2.0
             else:
                 self._scale_factor = 1.0
-        return self._scale_factor
+        return self._scale_factor