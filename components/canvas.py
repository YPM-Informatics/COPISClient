#!/usr/bin/env python3
"""TODO: Fill in docstring"""

from threading import Lock
import numpy as np
import math

import wx
from wx import glcanvas
from OpenGL.GL import *
from OpenGL.GLU import *

from .glhelper import arcball, vector_to_quat, mul_quat


class CanvasBase(glcanvas.GLCanvas):
    MIN_ZOOM = 0.5
    MAX_ZOOM = 5.0
    NEAR_CLIP = 3.0
    FAR_CLIP = 7.0
    color_background = (0.941, 0.941, 0.941, 1)

    def __init__(self, parent, *args, **kwargs):
        super(CanvasBase, self).__init__(parent, -1)
        self.gl_init = False
        self.gl_broken = False
        self.context = glcanvas.GLContext(self)

        # set context and display attributes to their default values
        # https://wxpython.org/Phoenix/docs/html/wx.glcanvas.GLContextAttrs.html#wx-glcanvas-glcontextattrs
        context_attrs = glcanvas.GLContextAttrs()
        context_attrs.CoreProfile().OGLVersion(4, 5).Robust().ResetIsolation().EndList()
        # https://wxpython.org/Phoenix/docs/html/wx.glcanvas.GLAttributes.html#wx-glcanvas-glattributes
        display_attrs = glcanvas.GLAttributes()
        display_attrs.PlatformDefaults().MinRGBA(8, 8, 8, 8).DoubleBuffer().Depth(32).EndList()

        self.width = None
        self.height = None

        self.basequat = np.array([1, 0, 0, 0])
        self.rot_lock = Lock()
        self.zoom_factor = 1.0
        self.angle_z = 0
        self.angle_x = 0
        self.zoom = 1
        self.initpos = None

        # bind events
        self.Bind(wx.EVT_ERASE_BACKGROUND, self.processEraseBackgroundEvent)
        self.Bind(wx.EVT_SIZE, self.processSizeEvent)
        self.Bind(wx.EVT_PAINT, self.processPaintEvent)

    def processEraseBackgroundEvent(self, event):
        """Process the erase background event."""
        pass  # Do nothing, to avoid flashing on MSW.

    def processSizeEvent(self, event):
        """Process the resize event. Calls OnReshape() if window
        is not frozen and visible on screen.
        """
        if self.IsFrozen():
            event.Skip()
            return
        self.SetCurrent(self.context)
        self.OnReshape()
        self.Refresh(False)
        timer = wx.CallLater(100, self.Refresh)
        timer.Start()
        event.Skip()

    def processPaintEvent(self, event):
        """Process the drawing event."""
        dc = wx.PaintDC(self)
        self.SetCurrent(self.context)

<<<<<<< HEAD
        # set viewport dimensions to square (may change later)
        min_size = min(width, height)
        glViewport(0, 0, min_size, min_size)

        aspect = size.width / size.height;
        
    def OnPaint(self, event):
        self.SetCurrent(self.context)
        if not self.init:
            self.InitGL()
            self.init = True
        self.OnDraw()

    def OnMouseDown(self, evt):
        self.CaptureMouse()
        self.x, self.z = self.lastx, self.lastz = evt.GetPosition()

        x = float(self.x)
        y = self.size[1] - float(self.z)
        pmat = (GLdouble * 16)()
        mvmat = (GLdouble * 16)()
        viewport = (GLint * 4)()
        px = (GLdouble)()
        py = (GLdouble)()
        pz = (GLdouble)()
        glGetIntegerv(GL_VIEWPORT, viewport)
        glGetDoublev(GL_PROJECTION_MATRIX, pmat)
        mvmat = self.get_modelview_mat(local_transform)
        gluUnProject(x, y, 1, mvmat, pmat, viewport, px, py, pz)
        ray_far = (px.value, py.value, pz.value)
        gluUnProject(x, y, 0., mvmat, pmat, viewport, px, py, pz)
        ray_near = (px.value, py.value, pz.value)
        print (ray_near, ray_far)

        # transform Gui coordinates into GL
        # self.size = GetClientSize()
        # wxPoint pt = event.GetPosition()
        # int gx = (2.0 * pt.x) / (siz.GetWidth() - 1) - 1.0
        # int gy = 1.0 - (2.0 * pt.y) / (siz.GetHeight() - 1)

        # # Get x,y coords of mouse click in Normalized Device Coords
        # x = 2.0 * self.x / self.size[0] - 1.0
        # y = 1.0 - 2.0 * self.z / self.size[1]
        # # print(x,y)

        # #4D homogenous clip coordinates
        # rayClip = np.array([x,y, -1.0, 1.0])

        # #4D Eye (Camera) coordinates)
        # mPersp = glGetDoublev(GL_PROJECTION_MATRIX)
        # rayEye = np.linalg.inv(mPersp).dot(rayClip)
        # rayEye[2] = -1.0
        # rayEye[3] = 0.0
        
        # #4D World Coordinates
        # view = glGetDoublev(GL_MODELVIEW_MATRIX)
        # rayWorld = np.linalg.inv(view).dot(rayEye)
        # #Normalize
        # norm = np.linalg.norm(rayWorld)
        # rayWorld = rayWorld/norm

        # # print(rayWorld)
        # camList = self.camera_objects

        # for cam in camList:
        #     if rayWorld[0] < cam.x + 0.01 and rayWorld[0] > cam.x - 0.01:
        #         print("In x")
        #     else:
        #         print("X: ", rayWorld[0], cam.x)
        #         print("Z: ", rayWorld[2], cam.z)

        # if camList:
        #     print(camList[0].x)
        # else:
        #     print("No cams")

        # print(GL_QUADS[0])
########

    def OnMouseUp(self, evt):
        # clear "residual movement"
        self.lastx, self.lastz = self.x, self.z
        self.ReleaseMouse()

    def OnMouseMotion(self, evt):
        if evt.Dragging() and evt.LeftIsDown():
            self.lastx, self.lastz = self.x, self.z
            self.x, self.z = evt.GetPosition()
            self.Refresh(False)

    def OnMouseWheel(self, event):
        wheelRotation = event.GetWheelRotation()

        if wheelRotation != 0:
            if wheelRotation > 0:
                self.zoom += 0.1
            elif wheelRotation < 0:
                self.zoom -= 0.1
=======
        if not self.gl_broken:
            try:
                # make sure OpenGL works properly
                self.OnInitGL()
                self.OnDraw()
            except Exception as e: # TODO: add specific glcanvas exception
                self.gl_broken = True
                print('OpenGL Failed:')
                print(e)
                # TODO: display this error in the console window
        event.Skip()
>>>>>>> 07057909

    def Destroy(self):
        """Clean up the OpenGL context."""
        self.context.destroy()
        glcanvas.GLCanvas.Destroy()

    def OnInitGL(self):
        """Initialize OpenGL."""
        if self.gl_init:
            return
        self.gl_init = True
        self.SetCurrent(self.context)

<<<<<<< HEAD
class Canvas(CanvasBase):
    def __init__(self, parent):
        super().__init__(parent)
        self.parent = parent
        self.scale = 1.0
        self.camera_objects = []
=======
        glClearColor(*self.color_background)
        glClearDepth(1.0)
        glDepthFunc(GL_LEQUAL)
        glEnable(GL_DEPTH_TEST)
        glEnable(GL_CULL_FACE)

        # draw antialiased lines and specify blend function
        glEnable(GL_LINE_SMOOTH)
        glEnable(GL_BLEND)
        glBlendFunc(GL_SRC_ALPHA, GL_ONE_MINUS_SRC_ALPHA)
>>>>>>> 07057909

    def OnReshape(self):
        """Reshape the OpenGL viewport based on the size of the window.
        Called from processSizeEvent().
        """
        size = self.GetClientSize()
        width, height = size.width, size.height

        self.width = max(float(width), 1.0)
        self.height = max(float(height), 1.0)

        glViewport(0, 0, width, height)
        glMatrixMode(GL_PROJECTION)
        glLoadIdentity()
        gluPerspective(np.arctan(np.tan(np.deg2rad(50.0)) / self.zoom) * 180 / np.pi, float(self.width) / self.height, self.NEAR_CLIP, self.FAR_CLIP)
        glMatrixMode(GL_MODELVIEW)

    def OnDraw(self):
        """Draw the window. Called from processPaintEvents()."""
        self.SetCurrent(self.context)
        glClearColor(*self.color_background)
        glClear(GL_COLOR_BUFFER_BIT | GL_DEPTH_BUFFER_BIT)
        self.draw_objects()
        self.SwapBuffers()

    # -------------------------------
    # To be implemented by a subclass
    # -------------------------------

    def draw_objects(self):
        """Called in OnDraw after the buffer has been cleared."""
        return

    def create_objects(self):
        """Create OpenGL objects when window is initialized."""
        return

    def onMouseWheel(self, event):
        """Process mouse wheel event. Adjusts zoom accordingly
        and takes into consideration the zoom boundaries.
        """
        delta = event.GetWheelRotation()

        if delta != 0:
            if delta > 0:
                self.zoom += 0.1
            elif delta < 0:
                self.zoom -= 0.1

            if self.zoom < self.MIN_ZOOM:
                self.zoom = self.MIN_ZOOM
            elif self.zoom > self.MAX_ZOOM:
                self.zoom = self.MAX_ZOOM

        self.OnReshape()
        self.Refresh()

<<<<<<< HEAD
class Camera3D():
    def __init__(self, id, x, y, z, b, c):
        self.id = id
        self.x = float(x)
        self.y = float(y)
        self.z = float(z)
        self.b = float(b)
        self.c = float(c)

        self.start = (self.x, self.y, self.z, self.b, self.c)
        self.mode = "normal"

        self.angle = 0
        self.rotationVector = []

    def onDraw(self):	
        glPushMatrix()	
        glTranslatef(self.x, self.y, self.z)	
        if self.mode == 'normal':	
            if self.b != 0.0:	
                glRotatef(self.b, 0, 0, 1)	
            if self.c != 0.0:	
                glRotatef(self.c, 0, 1, 0)	
        elif self.mode == 'rotate':	
            glRotatef(self.angle, self.rotationVector[0], self.rotationVector[1], self.rotationVector[2])	

        glBegin(GL_QUADS)	
        ## bottom	
        glColor3ub(255, 255, 255)	
        glVertex3f(-0.025, -0.05, -0.05)	
        glVertex3f( 0.025, -0.05, -0.05)	
        glVertex3f( 0.025, -0.05,  0.05)	
        glVertex3f(-0.025, -0.05,  0.05)	

        ## right	
        glColor3ub(255, 255, 255)	
        glVertex3f(-0.025,  0.05, -0.05)	
        glVertex3f( 0.025,  0.05, -0.05)	
        glVertex3f( 0.025, -0.05, -0.05)	
        glVertex3f(-0.025, -0.05, -0.05)

        ## top
        glColor3ub(255, 255, 255)	
        glVertex3f(-0.025,  0.05, -0.05)	
        glVertex3f( 0.025,  0.05, -0.05)	
        glVertex3f( 0.025,  0.05,  0.05)	
        glVertex3f(-0.025,  0.05,  0.05)	

        ## left	
        glColor3ub(255, 255, 255)	
        glVertex3f(-0.025, -0.05,  0.05)	
        glVertex3f( 0.025, -0.05,  0.05)	
        glVertex3f( 0.025,  0.05,  0.05)	
        glVertex3f(-0.025,  0.05,  0.05)	

        ## back	
        glColor3ub(255, 255, 255)	
        glVertex3f( 0.025, -0.05, -0.05)	
        glVertex3f( 0.025, -0.05,  0.05)	
        glVertex3f( 0.025,  0.05,  0.05)	
        glVertex3f( 0.025,  0.05, -0.05)

        ## front	
        glColor3ub(255, 255, 255)	
        glVertex3f(-0.025, -0.05, -0.05)	
        glVertex3f(-0.025, -0.05,  0.05)	
        glVertex3f(-0.025,  0.05,  0.05)	
        glVertex3f(-0.025,  0.05, -0.05)	
        glEnd()	

        glPushMatrix()	
        glColor3ub(255, 0, 255)	
        glTranslated(-0.05, 0.0, 0.0)	
        quadric = gluNewQuadric()	
        glRotatef(90.0, 0.0, 1.0, 0.0)	
        gluCylinder(quadric, 0.025, 0.025, 0.03, 16, 16)	
        gluDeleteQuadric(quadric)	
        glPopMatrix()	
        glPopMatrix()	

    def getRotationAngle(self, v1, v2):	
        v1_u = self.getUnitVector(v1)	
        v2_u = self.getUnitVector(v2)	
        return np.degrees(np.arccos(np.clip(np.dot(v1_u, v2_u), -1, 1)))	

    def getUnitVector(self, vector):	
        return vector / np.linalg.norm(vector)	

    def onFocusCenter(self):	
        self.mode = 'rotate'	
        cameraCenterPoint = (self.x, self.y, self.z)	
        currentFacingPoint = (self.x - 0.5, self.y, self.z)	
        desirableFacingPoint = (0.0, 0.0, 0.0)	

        v1 = np.subtract(currentFacingPoint, cameraCenterPoint)	
        v2 = np.subtract(desirableFacingPoint, cameraCenterPoint)	

        self.angle = self.getRotationAngle(v1, v2)	
        self.rotationVector = np.cross(self.getUnitVector(v1), self.getUnitVector(v2))	
        self.onDraw()	

    def getZbyAngle(self, angle):	
        return np.sqrt(np.square(0.5 / angle) - 0.25)

    def onMove(self, axis, amount):
        if axis in Axis and amount != 0:
            if axis == Axis.X:
                self.x += amount
            elif axis == Axis.Y:
                self.y += amount
            elif axis == Axis.Z:
                self.z += amount
            elif axis == Axis.B:
                self.b += amount
            elif axis == Axis.C:
                self.c += amount
=======
    # --------------
    # Util functions
    # --------------

    def get_modelview_mat(self, local_transform):
        mvmat = (GLdouble * 16)()
        glGetDoublev(GL_MODELVIEW_MATRIX, mvmat)
        return mvmat

    def mouse_to_3d(self, x, y, z=1.0, local_transform=False):
        x = float(x)
        y = self.height - float(y)
        pmat = (GLdouble * 16)()
        mvmat = self.get_modelview_mat(local_transform)
        viewport = (GLint * 4)()
        px = (GLdouble)()
        py = (GLdouble)()
        pz = (GLdouble)()
        glGetIntegerv(GL_VIEWPORT, viewport)
        glGetDoublev(GL_PROJECTION_MATRIX, pmat)
        glGetDoublev(GL_MODELVIEW_MATRIX, mvmat)
        gluUnProject(x, y, z, mvmat, pmat, viewport, px, py, pz)
        return (px.value, py.value, pz.value)

    def mouse_to_ray(self, x, y, local_transform=False):
        x = float(x)
        y = self.height - float(y)
        pmat = (GLdouble * 16)()
        mvmat = (GLdouble * 16)()
        viewport = (GLint * 4)()
        px = (GLdouble)()
        py = (GLdouble)()
        pz = (GLdouble)()
        glGetIntegerv(GL_VIEWPORT, viewport)
        glGetDoublev(GL_PROJECTION_MATRIX, pmat)
        mvmat = self.get_modelview_mat(local_transform)
        gluUnProject(x, y, 1, mvmat, pmat, viewport, px, py, pz)
        ray_far = (px.value, py.value, pz.value)
        gluUnProject(x, y, 0., mvmat, pmat, viewport, px, py, pz)
        ray_near = (px.value, py.value, pz.value)
        return ray_near, ray_far

    def mouse_to_plane(self, x, y, plane_normal, plane_offset, local_transform=False):
        # Ray/plane intersection
        ray_near, ray_far = self.mouse_to_ray(x, y, local_transform)
        ray_near = np.array(ray_near)
        ray_far = np.array(ray_far)
        ray_dir = ray_far - ray_near
        ray_dir = ray_dir / np.linalg.norm(ray_dir)
        plane_normal = np.array(plane_normal)
        q = ray_dir.dot(plane_normal)
        if q == 0:
            return None
        t = - (ray_near.dot(plane_normal) + plane_offset) / q
        if t < 0:
            return None
        return ray_near + t * ray_dir

    def zoom_test(self, factor, to=None):
        glMatrixMode(GL_MODELVIEW)
        if to:
            delta_x = to[0]
            delta_y = to[1]
            glTranslatef(delta_x, delta_y, 0)
        glScalef(factor, factor, 1)
        self.zoom_factor *= factor
        if to:
            glTranslatef(-delta_x, -delta_y, 0)
        wx.CallAfter(self.Refresh)

    def orbit_rotation(self, p1x, p1y, p2x, p2y):
        """Rotate canvas using two orbits."""
        if p1x == p2x and p1y == p2y:
            return np.array([1.0, 0.0, 0.0, 0.0])
        delta_z = p2x - p1x
        self.angle_z -= delta_z
        rot_z = vector_to_quat([0.0, 0.0, 1.0], self.angle_z)

        delta_x = p2y - p1y
        self.angle_x += delta_x
        rot_x = vector_to_quat([1.0, 0.0, 0.0], self.angle_x)
        return mul_quat(rot_z, rot_x)

    def arcball_rotation(self, p1x, p1y, p2x, p2y):
        """Rotate canvas using an arcball."""
        if p1x == p2x and p1y == p2y:
            return np.array([1.0, 0.0, 0.0, 0.0])
        quat = arcball(p1x, p1y, p2x, p2y, math.sqrt(2)/2)
        return mul_quat(self.basequat, quat)

    def handle_rotation(self, event, use_arcball=True):
        """Update basequat based on mouse position.
        use_arcball = True:     Use arcball_rotation to rotate canvas.
        use_arcball = False:    Use orbit_rotation to rotate canvas.
        """
        if self.initpos is None:
            self.initpos = event.GetPosition()
            return
        last = self.initpos
        cur = event.GetPosition()

        last_x = float(last.x) * 2.0 / self.width - 1.0
        last_y = 1 - float(last.y) * 2.0 / self.height
        cur_x = float(cur.x) * 2.0 / self.width - 1.0
        cur_y = 1 - float(cur.y) * 2.0 / self.height

        with self.rot_lock:
            if use_arcball:
                self.basequat = self.arcball_rotation(last_x, last_y, cur_x, cur_y)
            else:
                self.basequat = self.orbit_rotation(last_x, last_y, cur_x, cur_y)
        self.initpos = cur

    def handle_translation(self, event):
        if self.initpos is None:
            self.initpos = event.GetPosition()
            return
        last = self.initpos
        cur = event.GetPosition()
        # Do stuff
        self.initpos = cur
>>>>>>> 07057909
<|MERGE_RESOLUTION|>--- conflicted
+++ resolved
@@ -73,106 +73,6 @@
         dc = wx.PaintDC(self)
         self.SetCurrent(self.context)
 
-<<<<<<< HEAD
-        # set viewport dimensions to square (may change later)
-        min_size = min(width, height)
-        glViewport(0, 0, min_size, min_size)
-
-        aspect = size.width / size.height;
-        
-    def OnPaint(self, event):
-        self.SetCurrent(self.context)
-        if not self.init:
-            self.InitGL()
-            self.init = True
-        self.OnDraw()
-
-    def OnMouseDown(self, evt):
-        self.CaptureMouse()
-        self.x, self.z = self.lastx, self.lastz = evt.GetPosition()
-
-        x = float(self.x)
-        y = self.size[1] - float(self.z)
-        pmat = (GLdouble * 16)()
-        mvmat = (GLdouble * 16)()
-        viewport = (GLint * 4)()
-        px = (GLdouble)()
-        py = (GLdouble)()
-        pz = (GLdouble)()
-        glGetIntegerv(GL_VIEWPORT, viewport)
-        glGetDoublev(GL_PROJECTION_MATRIX, pmat)
-        mvmat = self.get_modelview_mat(local_transform)
-        gluUnProject(x, y, 1, mvmat, pmat, viewport, px, py, pz)
-        ray_far = (px.value, py.value, pz.value)
-        gluUnProject(x, y, 0., mvmat, pmat, viewport, px, py, pz)
-        ray_near = (px.value, py.value, pz.value)
-        print (ray_near, ray_far)
-
-        # transform Gui coordinates into GL
-        # self.size = GetClientSize()
-        # wxPoint pt = event.GetPosition()
-        # int gx = (2.0 * pt.x) / (siz.GetWidth() - 1) - 1.0
-        # int gy = 1.0 - (2.0 * pt.y) / (siz.GetHeight() - 1)
-
-        # # Get x,y coords of mouse click in Normalized Device Coords
-        # x = 2.0 * self.x / self.size[0] - 1.0
-        # y = 1.0 - 2.0 * self.z / self.size[1]
-        # # print(x,y)
-
-        # #4D homogenous clip coordinates
-        # rayClip = np.array([x,y, -1.0, 1.0])
-
-        # #4D Eye (Camera) coordinates)
-        # mPersp = glGetDoublev(GL_PROJECTION_MATRIX)
-        # rayEye = np.linalg.inv(mPersp).dot(rayClip)
-        # rayEye[2] = -1.0
-        # rayEye[3] = 0.0
-        
-        # #4D World Coordinates
-        # view = glGetDoublev(GL_MODELVIEW_MATRIX)
-        # rayWorld = np.linalg.inv(view).dot(rayEye)
-        # #Normalize
-        # norm = np.linalg.norm(rayWorld)
-        # rayWorld = rayWorld/norm
-
-        # # print(rayWorld)
-        # camList = self.camera_objects
-
-        # for cam in camList:
-        #     if rayWorld[0] < cam.x + 0.01 and rayWorld[0] > cam.x - 0.01:
-        #         print("In x")
-        #     else:
-        #         print("X: ", rayWorld[0], cam.x)
-        #         print("Z: ", rayWorld[2], cam.z)
-
-        # if camList:
-        #     print(camList[0].x)
-        # else:
-        #     print("No cams")
-
-        # print(GL_QUADS[0])
-########
-
-    def OnMouseUp(self, evt):
-        # clear "residual movement"
-        self.lastx, self.lastz = self.x, self.z
-        self.ReleaseMouse()
-
-    def OnMouseMotion(self, evt):
-        if evt.Dragging() and evt.LeftIsDown():
-            self.lastx, self.lastz = self.x, self.z
-            self.x, self.z = evt.GetPosition()
-            self.Refresh(False)
-
-    def OnMouseWheel(self, event):
-        wheelRotation = event.GetWheelRotation()
-
-        if wheelRotation != 0:
-            if wheelRotation > 0:
-                self.zoom += 0.1
-            elif wheelRotation < 0:
-                self.zoom -= 0.1
-=======
         if not self.gl_broken:
             try:
                 # make sure OpenGL works properly
@@ -184,7 +84,6 @@
                 print(e)
                 # TODO: display this error in the console window
         event.Skip()
->>>>>>> 07057909
 
     def Destroy(self):
         """Clean up the OpenGL context."""
@@ -198,14 +97,6 @@
         self.gl_init = True
         self.SetCurrent(self.context)
 
-<<<<<<< HEAD
-class Canvas(CanvasBase):
-    def __init__(self, parent):
-        super().__init__(parent)
-        self.parent = parent
-        self.scale = 1.0
-        self.camera_objects = []
-=======
         glClearColor(*self.color_background)
         glClearDepth(1.0)
         glDepthFunc(GL_LEQUAL)
@@ -216,7 +107,6 @@
         glEnable(GL_LINE_SMOOTH)
         glEnable(GL_BLEND)
         glBlendFunc(GL_SRC_ALPHA, GL_ONE_MINUS_SRC_ALPHA)
->>>>>>> 07057909
 
     def OnReshape(self):
         """Reshape the OpenGL viewport based on the size of the window.
@@ -274,124 +164,6 @@
         self.OnReshape()
         self.Refresh()
 
-<<<<<<< HEAD
-class Camera3D():
-    def __init__(self, id, x, y, z, b, c):
-        self.id = id
-        self.x = float(x)
-        self.y = float(y)
-        self.z = float(z)
-        self.b = float(b)
-        self.c = float(c)
-
-        self.start = (self.x, self.y, self.z, self.b, self.c)
-        self.mode = "normal"
-
-        self.angle = 0
-        self.rotationVector = []
-
-    def onDraw(self):	
-        glPushMatrix()	
-        glTranslatef(self.x, self.y, self.z)	
-        if self.mode == 'normal':	
-            if self.b != 0.0:	
-                glRotatef(self.b, 0, 0, 1)	
-            if self.c != 0.0:	
-                glRotatef(self.c, 0, 1, 0)	
-        elif self.mode == 'rotate':	
-            glRotatef(self.angle, self.rotationVector[0], self.rotationVector[1], self.rotationVector[2])	
-
-        glBegin(GL_QUADS)	
-        ## bottom	
-        glColor3ub(255, 255, 255)	
-        glVertex3f(-0.025, -0.05, -0.05)	
-        glVertex3f( 0.025, -0.05, -0.05)	
-        glVertex3f( 0.025, -0.05,  0.05)	
-        glVertex3f(-0.025, -0.05,  0.05)	
-
-        ## right	
-        glColor3ub(255, 255, 255)	
-        glVertex3f(-0.025,  0.05, -0.05)	
-        glVertex3f( 0.025,  0.05, -0.05)	
-        glVertex3f( 0.025, -0.05, -0.05)	
-        glVertex3f(-0.025, -0.05, -0.05)
-
-        ## top
-        glColor3ub(255, 255, 255)	
-        glVertex3f(-0.025,  0.05, -0.05)	
-        glVertex3f( 0.025,  0.05, -0.05)	
-        glVertex3f( 0.025,  0.05,  0.05)	
-        glVertex3f(-0.025,  0.05,  0.05)	
-
-        ## left	
-        glColor3ub(255, 255, 255)	
-        glVertex3f(-0.025, -0.05,  0.05)	
-        glVertex3f( 0.025, -0.05,  0.05)	
-        glVertex3f( 0.025,  0.05,  0.05)	
-        glVertex3f(-0.025,  0.05,  0.05)	
-
-        ## back	
-        glColor3ub(255, 255, 255)	
-        glVertex3f( 0.025, -0.05, -0.05)	
-        glVertex3f( 0.025, -0.05,  0.05)	
-        glVertex3f( 0.025,  0.05,  0.05)	
-        glVertex3f( 0.025,  0.05, -0.05)
-
-        ## front	
-        glColor3ub(255, 255, 255)	
-        glVertex3f(-0.025, -0.05, -0.05)	
-        glVertex3f(-0.025, -0.05,  0.05)	
-        glVertex3f(-0.025,  0.05,  0.05)	
-        glVertex3f(-0.025,  0.05, -0.05)	
-        glEnd()	
-
-        glPushMatrix()	
-        glColor3ub(255, 0, 255)	
-        glTranslated(-0.05, 0.0, 0.0)	
-        quadric = gluNewQuadric()	
-        glRotatef(90.0, 0.0, 1.0, 0.0)	
-        gluCylinder(quadric, 0.025, 0.025, 0.03, 16, 16)	
-        gluDeleteQuadric(quadric)	
-        glPopMatrix()	
-        glPopMatrix()	
-
-    def getRotationAngle(self, v1, v2):	
-        v1_u = self.getUnitVector(v1)	
-        v2_u = self.getUnitVector(v2)	
-        return np.degrees(np.arccos(np.clip(np.dot(v1_u, v2_u), -1, 1)))	
-
-    def getUnitVector(self, vector):	
-        return vector / np.linalg.norm(vector)	
-
-    def onFocusCenter(self):	
-        self.mode = 'rotate'	
-        cameraCenterPoint = (self.x, self.y, self.z)	
-        currentFacingPoint = (self.x - 0.5, self.y, self.z)	
-        desirableFacingPoint = (0.0, 0.0, 0.0)	
-
-        v1 = np.subtract(currentFacingPoint, cameraCenterPoint)	
-        v2 = np.subtract(desirableFacingPoint, cameraCenterPoint)	
-
-        self.angle = self.getRotationAngle(v1, v2)	
-        self.rotationVector = np.cross(self.getUnitVector(v1), self.getUnitVector(v2))	
-        self.onDraw()	
-
-    def getZbyAngle(self, angle):	
-        return np.sqrt(np.square(0.5 / angle) - 0.25)
-
-    def onMove(self, axis, amount):
-        if axis in Axis and amount != 0:
-            if axis == Axis.X:
-                self.x += amount
-            elif axis == Axis.Y:
-                self.y += amount
-            elif axis == Axis.Z:
-                self.z += amount
-            elif axis == Axis.B:
-                self.b += amount
-            elif axis == Axis.C:
-                self.c += amount
-=======
     # --------------
     # Util functions
     # --------------
@@ -512,5 +284,4 @@
         last = self.initpos
         cur = event.GetPosition()
         # Do stuff
-        self.initpos = cur
->>>>>>> 07057909
+        self.initpos = cur