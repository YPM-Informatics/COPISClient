--- conflicted
+++ resolved
@@ -39,17 +39,6 @@
         ## initialize menu bar
         self.SetMenuBar(MenuBar(self))
 
-<<<<<<< HEAD
-        ## initialize tool bar
-        # self.SetToolBar(ToolBar(self))
-        # self.GetToolBar().Realize()
-        # self.toolBar = self.CreateToolBar(ToolBar(self))
-        self.toolbarsizer = ToolBar(self)
-        # self.SetToolBar(self.toolbarsizer)
-        # self.GetToolBar().Realize()
-
-=======
->>>>>>> 07057909
         ## initialize status bar
         self.SetStatusBar(StatusBar(self))
 
